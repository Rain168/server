package capnp

// AUTO GENERATED - DO NOT EDIT

import (
	"bufio"
	"bytes"
	"encoding/json"
	C "github.com/glycerine/go-capnproto"
	"goshawkdb.io/common/capnp"
	"io"
)

type Var C.Struct

func NewVar(s *C.Segment) Var            { return Var(s.NewStruct(0, 6)) }
func NewRootVar(s *C.Segment) Var        { return Var(s.NewRootStruct(0, 6)) }
func AutoNewVar(s *C.Segment) Var        { return Var(s.NewStructAR(0, 6)) }
func ReadRootVar(s *C.Segment) Var       { return Var(s.Root(0).ToStruct()) }
func (s Var) Id() []byte                 { return C.Struct(s).GetObject(0).ToData() }
func (s Var) SetId(v []byte)             { C.Struct(s).SetObject(0, s.Segment.NewData(v)) }
func (s Var) Positions() C.UInt8List     { return C.UInt8List(C.Struct(s).GetObject(1)) }
func (s Var) SetPositions(v C.UInt8List) { C.Struct(s).SetObject(1, C.Object(v)) }
func (s Var) WriteTxnId() []byte         { return C.Struct(s).GetObject(2).ToData() }
func (s Var) SetWriteTxnId(v []byte)     { C.Struct(s).SetObject(2, s.Segment.NewData(v)) }
func (s Var) WriteTxnClock() []byte      { return C.Struct(s).GetObject(3).ToData() }
func (s Var) SetWriteTxnClock(v []byte)  { C.Struct(s).SetObject(3, s.Segment.NewData(v)) }
func (s Var) WritesClock() []byte        { return C.Struct(s).GetObject(4).ToData() }
func (s Var) SetWritesClock(v []byte)    { C.Struct(s).SetObject(4, s.Segment.NewData(v)) }
<<<<<<< HEAD
func (s Var) Subscriptions() []byte      { return C.Struct(s).GetObject(5).ToData() }
func (s Var) SetSubscriptions(v []byte)  { C.Struct(s).SetObject(5, s.Segment.NewData(v)) }
=======
func (s Var) ValueTxnId() []byte         { return C.Struct(s).GetObject(5).ToData() }
func (s Var) SetValueTxnId(v []byte)     { C.Struct(s).SetObject(5, s.Segment.NewData(v)) }
>>>>>>> bacc35dc
func (s Var) WriteJSON(w io.Writer) error {
	b := bufio.NewWriter(w)
	var err error
	var buf []byte
	_ = buf
	err = b.WriteByte('{')
	if err != nil {
		return err
	}
	_, err = b.WriteString("\"id\":")
	if err != nil {
		return err
	}
	{
		s := s.Id()
		buf, err = json.Marshal(s)
		if err != nil {
			return err
		}
		_, err = b.Write(buf)
		if err != nil {
			return err
		}
	}
	err = b.WriteByte(',')
	if err != nil {
		return err
	}
	_, err = b.WriteString("\"positions\":")
	if err != nil {
		return err
	}
	{
		s := s.Positions()
		{
			err = b.WriteByte('[')
			if err != nil {
				return err
			}
			for i, s := range s.ToArray() {
				if i != 0 {
					_, err = b.WriteString(", ")
				}
				if err != nil {
					return err
				}
				buf, err = json.Marshal(s)
				if err != nil {
					return err
				}
				_, err = b.Write(buf)
				if err != nil {
					return err
				}
			}
			err = b.WriteByte(']')
		}
		if err != nil {
			return err
		}
	}
	err = b.WriteByte(',')
	if err != nil {
		return err
	}
	_, err = b.WriteString("\"writeTxnId\":")
	if err != nil {
		return err
	}
	{
		s := s.WriteTxnId()
		buf, err = json.Marshal(s)
		if err != nil {
			return err
		}
		_, err = b.Write(buf)
		if err != nil {
			return err
		}
	}
	err = b.WriteByte(',')
	if err != nil {
		return err
	}
	_, err = b.WriteString("\"writeTxnClock\":")
	if err != nil {
		return err
	}
	{
		s := s.WriteTxnClock()
		buf, err = json.Marshal(s)
		if err != nil {
			return err
		}
		_, err = b.Write(buf)
		if err != nil {
			return err
		}
	}
	err = b.WriteByte(',')
	if err != nil {
		return err
	}
	_, err = b.WriteString("\"writesClock\":")
	if err != nil {
		return err
	}
	{
		s := s.WritesClock()
		buf, err = json.Marshal(s)
		if err != nil {
			return err
		}
		_, err = b.Write(buf)
		if err != nil {
			return err
		}
	}
	err = b.WriteByte(',')
	if err != nil {
		return err
	}
<<<<<<< HEAD
	_, err = b.WriteString("\"subscriptions\":")
=======
	_, err = b.WriteString("\"valueTxnId\":")
>>>>>>> bacc35dc
	if err != nil {
		return err
	}
	{
<<<<<<< HEAD
		s := s.Subscriptions()
=======
		s := s.ValueTxnId()
>>>>>>> bacc35dc
		buf, err = json.Marshal(s)
		if err != nil {
			return err
		}
		_, err = b.Write(buf)
		if err != nil {
			return err
		}
	}
	err = b.WriteByte('}')
	if err != nil {
		return err
	}
	err = b.Flush()
	return err
}
func (s Var) MarshalJSON() ([]byte, error) {
	b := bytes.Buffer{}
	err := s.WriteJSON(&b)
	return b.Bytes(), err
}
func (s Var) WriteCapLit(w io.Writer) error {
	b := bufio.NewWriter(w)
	var err error
	var buf []byte
	_ = buf
	err = b.WriteByte('(')
	if err != nil {
		return err
	}
	_, err = b.WriteString("id = ")
	if err != nil {
		return err
	}
	{
		s := s.Id()
		buf, err = json.Marshal(s)
		if err != nil {
			return err
		}
		_, err = b.Write(buf)
		if err != nil {
			return err
		}
	}
	_, err = b.WriteString(", ")
	if err != nil {
		return err
	}
	_, err = b.WriteString("positions = ")
	if err != nil {
		return err
	}
	{
		s := s.Positions()
		{
			err = b.WriteByte('[')
			if err != nil {
				return err
			}
			for i, s := range s.ToArray() {
				if i != 0 {
					_, err = b.WriteString(", ")
				}
				if err != nil {
					return err
				}
				buf, err = json.Marshal(s)
				if err != nil {
					return err
				}
				_, err = b.Write(buf)
				if err != nil {
					return err
				}
			}
			err = b.WriteByte(']')
		}
		if err != nil {
			return err
		}
	}
	_, err = b.WriteString(", ")
	if err != nil {
		return err
	}
	_, err = b.WriteString("writeTxnId = ")
	if err != nil {
		return err
	}
	{
		s := s.WriteTxnId()
		buf, err = json.Marshal(s)
		if err != nil {
			return err
		}
		_, err = b.Write(buf)
		if err != nil {
			return err
		}
	}
	_, err = b.WriteString(", ")
	if err != nil {
		return err
	}
	_, err = b.WriteString("writeTxnClock = ")
	if err != nil {
		return err
	}
	{
		s := s.WriteTxnClock()
		buf, err = json.Marshal(s)
		if err != nil {
			return err
		}
		_, err = b.Write(buf)
		if err != nil {
			return err
		}
	}
	_, err = b.WriteString(", ")
	if err != nil {
		return err
	}
	_, err = b.WriteString("writesClock = ")
	if err != nil {
		return err
	}
	{
		s := s.WritesClock()
		buf, err = json.Marshal(s)
		if err != nil {
			return err
		}
		_, err = b.Write(buf)
		if err != nil {
			return err
		}
	}
	_, err = b.WriteString(", ")
	if err != nil {
		return err
	}
<<<<<<< HEAD
	_, err = b.WriteString("subscriptions = ")
=======
	_, err = b.WriteString("valueTxnId = ")
>>>>>>> bacc35dc
	if err != nil {
		return err
	}
	{
<<<<<<< HEAD
		s := s.Subscriptions()
=======
		s := s.ValueTxnId()
>>>>>>> bacc35dc
		buf, err = json.Marshal(s)
		if err != nil {
			return err
		}
		_, err = b.Write(buf)
		if err != nil {
			return err
		}
	}
	err = b.WriteByte(')')
	if err != nil {
		return err
	}
	err = b.Flush()
	return err
}
func (s Var) MarshalCapLit() ([]byte, error) {
	b := bytes.Buffer{}
	err := s.WriteCapLit(&b)
	return b.Bytes(), err
}

type Var_List C.PointerList

func NewVarList(s *C.Segment, sz int) Var_List { return Var_List(s.NewCompositeList(0, 6, sz)) }
func (s Var_List) Len() int                    { return C.PointerList(s).Len() }
func (s Var_List) At(i int) Var                { return Var(C.PointerList(s).At(i).ToStruct()) }
func (s Var_List) ToArray() []Var {
	n := s.Len()
	a := make([]Var, n)
	for i := 0; i < n; i++ {
		a[i] = s.At(i)
	}
	return a
}
func (s Var_List) Set(i int, item Var) { C.PointerList(s).Set(i, C.Object(item)) }

type VarIdPos C.Struct

func NewVarIdPos(s *C.Segment) VarIdPos       { return VarIdPos(s.NewStruct(0, 3)) }
func NewRootVarIdPos(s *C.Segment) VarIdPos   { return VarIdPos(s.NewRootStruct(0, 3)) }
func AutoNewVarIdPos(s *C.Segment) VarIdPos   { return VarIdPos(s.NewStructAR(0, 3)) }
func ReadRootVarIdPos(s *C.Segment) VarIdPos  { return VarIdPos(s.Root(0).ToStruct()) }
func (s VarIdPos) Id() []byte                 { return C.Struct(s).GetObject(0).ToData() }
func (s VarIdPos) SetId(v []byte)             { C.Struct(s).SetObject(0, s.Segment.NewData(v)) }
func (s VarIdPos) Positions() C.UInt8List     { return C.UInt8List(C.Struct(s).GetObject(1)) }
func (s VarIdPos) SetPositions(v C.UInt8List) { C.Struct(s).SetObject(1, C.Object(v)) }
func (s VarIdPos) Capability() capnp.Capability {
	return capnp.Capability(C.Struct(s).GetObject(2).ToStruct())
}
func (s VarIdPos) SetCapability(v capnp.Capability) { C.Struct(s).SetObject(2, C.Object(v)) }
func (s VarIdPos) WriteJSON(w io.Writer) error {
	b := bufio.NewWriter(w)
	var err error
	var buf []byte
	_ = buf
	err = b.WriteByte('{')
	if err != nil {
		return err
	}
	_, err = b.WriteString("\"id\":")
	if err != nil {
		return err
	}
	{
		s := s.Id()
		buf, err = json.Marshal(s)
		if err != nil {
			return err
		}
		_, err = b.Write(buf)
		if err != nil {
			return err
		}
	}
	err = b.WriteByte(',')
	if err != nil {
		return err
	}
	_, err = b.WriteString("\"positions\":")
	if err != nil {
		return err
	}
	{
		s := s.Positions()
		{
			err = b.WriteByte('[')
			if err != nil {
				return err
			}
			for i, s := range s.ToArray() {
				if i != 0 {
					_, err = b.WriteString(", ")
				}
				if err != nil {
					return err
				}
				buf, err = json.Marshal(s)
				if err != nil {
					return err
				}
				_, err = b.Write(buf)
				if err != nil {
					return err
				}
			}
			err = b.WriteByte(']')
		}
		if err != nil {
			return err
		}
	}
	err = b.WriteByte(',')
	if err != nil {
		return err
	}
	_, err = b.WriteString("\"capability\":")
	if err != nil {
		return err
	}
	{
		s := s.Capability()
		err = s.WriteJSON(b)
		if err != nil {
			return err
		}
	}
	err = b.WriteByte('}')
	if err != nil {
		return err
	}
	err = b.Flush()
	return err
}
func (s VarIdPos) MarshalJSON() ([]byte, error) {
	b := bytes.Buffer{}
	err := s.WriteJSON(&b)
	return b.Bytes(), err
}
func (s VarIdPos) WriteCapLit(w io.Writer) error {
	b := bufio.NewWriter(w)
	var err error
	var buf []byte
	_ = buf
	err = b.WriteByte('(')
	if err != nil {
		return err
	}
	_, err = b.WriteString("id = ")
	if err != nil {
		return err
	}
	{
		s := s.Id()
		buf, err = json.Marshal(s)
		if err != nil {
			return err
		}
		_, err = b.Write(buf)
		if err != nil {
			return err
		}
	}
	_, err = b.WriteString(", ")
	if err != nil {
		return err
	}
	_, err = b.WriteString("positions = ")
	if err != nil {
		return err
	}
	{
		s := s.Positions()
		{
			err = b.WriteByte('[')
			if err != nil {
				return err
			}
			for i, s := range s.ToArray() {
				if i != 0 {
					_, err = b.WriteString(", ")
				}
				if err != nil {
					return err
				}
				buf, err = json.Marshal(s)
				if err != nil {
					return err
				}
				_, err = b.Write(buf)
				if err != nil {
					return err
				}
			}
			err = b.WriteByte(']')
		}
		if err != nil {
			return err
		}
	}
	_, err = b.WriteString(", ")
	if err != nil {
		return err
	}
	_, err = b.WriteString("capability = ")
	if err != nil {
		return err
	}
	{
		s := s.Capability()
		err = s.WriteCapLit(b)
		if err != nil {
			return err
		}
	}
	err = b.WriteByte(')')
	if err != nil {
		return err
	}
	err = b.Flush()
	return err
}
func (s VarIdPos) MarshalCapLit() ([]byte, error) {
	b := bytes.Buffer{}
	err := s.WriteCapLit(&b)
	return b.Bytes(), err
}

type VarIdPos_List C.PointerList

func NewVarIdPosList(s *C.Segment, sz int) VarIdPos_List {
	return VarIdPos_List(s.NewCompositeList(0, 3, sz))
}
func (s VarIdPos_List) Len() int          { return C.PointerList(s).Len() }
func (s VarIdPos_List) At(i int) VarIdPos { return VarIdPos(C.PointerList(s).At(i).ToStruct()) }
func (s VarIdPos_List) ToArray() []VarIdPos {
	n := s.Len()
	a := make([]VarIdPos, n)
	for i := 0; i < n; i++ {
		a[i] = s.At(i)
	}
	return a
}
func (s VarIdPos_List) Set(i int, item VarIdPos) { C.PointerList(s).Set(i, C.Object(item)) }

type SubscriptionListWrapper C.Struct

func NewSubscriptionListWrapper(s *C.Segment) SubscriptionListWrapper {
	return SubscriptionListWrapper(s.NewStruct(0, 1))
}
func NewRootSubscriptionListWrapper(s *C.Segment) SubscriptionListWrapper {
	return SubscriptionListWrapper(s.NewRootStruct(0, 1))
}
func AutoNewSubscriptionListWrapper(s *C.Segment) SubscriptionListWrapper {
	return SubscriptionListWrapper(s.NewStructAR(0, 1))
}
func ReadRootSubscriptionListWrapper(s *C.Segment) SubscriptionListWrapper {
	return SubscriptionListWrapper(s.Root(0).ToStruct())
}
func (s SubscriptionListWrapper) Subscriptions() Subscription_List {
	return Subscription_List(C.Struct(s).GetObject(0))
}
func (s SubscriptionListWrapper) SetSubscriptions(v Subscription_List) {
	C.Struct(s).SetObject(0, C.Object(v))
}
func (s SubscriptionListWrapper) WriteJSON(w io.Writer) error {
	b := bufio.NewWriter(w)
	var err error
	var buf []byte
	_ = buf
	err = b.WriteByte('{')
	if err != nil {
		return err
	}
	_, err = b.WriteString("\"subscriptions\":")
	if err != nil {
		return err
	}
	{
		s := s.Subscriptions()
		{
			err = b.WriteByte('[')
			if err != nil {
				return err
			}
			for i, s := range s.ToArray() {
				if i != 0 {
					_, err = b.WriteString(", ")
				}
				if err != nil {
					return err
				}
				err = s.WriteJSON(b)
				if err != nil {
					return err
				}
			}
			err = b.WriteByte(']')
		}
		if err != nil {
			return err
		}
	}
	err = b.WriteByte('}')
	if err != nil {
		return err
	}
	err = b.Flush()
	return err
}
func (s SubscriptionListWrapper) MarshalJSON() ([]byte, error) {
	b := bytes.Buffer{}
	err := s.WriteJSON(&b)
	return b.Bytes(), err
}
func (s SubscriptionListWrapper) WriteCapLit(w io.Writer) error {
	b := bufio.NewWriter(w)
	var err error
	var buf []byte
	_ = buf
	err = b.WriteByte('(')
	if err != nil {
		return err
	}
	_, err = b.WriteString("subscriptions = ")
	if err != nil {
		return err
	}
	{
		s := s.Subscriptions()
		{
			err = b.WriteByte('[')
			if err != nil {
				return err
			}
			for i, s := range s.ToArray() {
				if i != 0 {
					_, err = b.WriteString(", ")
				}
				if err != nil {
					return err
				}
				err = s.WriteCapLit(b)
				if err != nil {
					return err
				}
			}
			err = b.WriteByte(']')
		}
		if err != nil {
			return err
		}
	}
	err = b.WriteByte(')')
	if err != nil {
		return err
	}
	err = b.Flush()
	return err
}
func (s SubscriptionListWrapper) MarshalCapLit() ([]byte, error) {
	b := bytes.Buffer{}
	err := s.WriteCapLit(&b)
	return b.Bytes(), err
}

type SubscriptionListWrapper_List C.PointerList

func NewSubscriptionListWrapperList(s *C.Segment, sz int) SubscriptionListWrapper_List {
	return SubscriptionListWrapper_List(s.NewCompositeList(0, 1, sz))
}
func (s SubscriptionListWrapper_List) Len() int { return C.PointerList(s).Len() }
func (s SubscriptionListWrapper_List) At(i int) SubscriptionListWrapper {
	return SubscriptionListWrapper(C.PointerList(s).At(i).ToStruct())
}
func (s SubscriptionListWrapper_List) ToArray() []SubscriptionListWrapper {
	n := s.Len()
	a := make([]SubscriptionListWrapper, n)
	for i := 0; i < n; i++ {
		a[i] = s.At(i)
	}
	return a
}
func (s SubscriptionListWrapper_List) Set(i int, item SubscriptionListWrapper) {
	C.PointerList(s).Set(i, C.Object(item))
}

type Subscription C.Struct

func NewSubscription(s *C.Segment) Subscription      { return Subscription(s.NewStruct(8, 1)) }
func NewRootSubscription(s *C.Segment) Subscription  { return Subscription(s.NewRootStruct(8, 1)) }
func AutoNewSubscription(s *C.Segment) Subscription  { return Subscription(s.NewStructAR(8, 1)) }
func ReadRootSubscription(s *C.Segment) Subscription { return Subscription(s.Root(0).ToStruct()) }
func (s Subscription) TxnId() []byte                 { return C.Struct(s).GetObject(0).ToData() }
func (s Subscription) SetTxnId(v []byte)             { C.Struct(s).SetObject(0, s.Segment.NewData(v)) }
func (s Subscription) Added() bool                   { return C.Struct(s).Get1(0) }
func (s Subscription) SetAdded(v bool)               { C.Struct(s).Set1(0, v) }
func (s Subscription) WriteJSON(w io.Writer) error {
	b := bufio.NewWriter(w)
	var err error
	var buf []byte
	_ = buf
	err = b.WriteByte('{')
	if err != nil {
		return err
	}
	_, err = b.WriteString("\"txnId\":")
	if err != nil {
		return err
	}
	{
		s := s.TxnId()
		buf, err = json.Marshal(s)
		if err != nil {
			return err
		}
		_, err = b.Write(buf)
		if err != nil {
			return err
		}
	}
	err = b.WriteByte(',')
	if err != nil {
		return err
	}
	_, err = b.WriteString("\"added\":")
	if err != nil {
		return err
	}
	{
		s := s.Added()
		buf, err = json.Marshal(s)
		if err != nil {
			return err
		}
		_, err = b.Write(buf)
		if err != nil {
			return err
		}
	}
	err = b.WriteByte('}')
	if err != nil {
		return err
	}
	err = b.Flush()
	return err
}
func (s Subscription) MarshalJSON() ([]byte, error) {
	b := bytes.Buffer{}
	err := s.WriteJSON(&b)
	return b.Bytes(), err
}
func (s Subscription) WriteCapLit(w io.Writer) error {
	b := bufio.NewWriter(w)
	var err error
	var buf []byte
	_ = buf
	err = b.WriteByte('(')
	if err != nil {
		return err
	}
	_, err = b.WriteString("txnId = ")
	if err != nil {
		return err
	}
	{
		s := s.TxnId()
		buf, err = json.Marshal(s)
		if err != nil {
			return err
		}
		_, err = b.Write(buf)
		if err != nil {
			return err
		}
	}
	_, err = b.WriteString(", ")
	if err != nil {
		return err
	}
	_, err = b.WriteString("added = ")
	if err != nil {
		return err
	}
	{
		s := s.Added()
		buf, err = json.Marshal(s)
		if err != nil {
			return err
		}
		_, err = b.Write(buf)
		if err != nil {
			return err
		}
	}
	err = b.WriteByte(')')
	if err != nil {
		return err
	}
	err = b.Flush()
	return err
}
func (s Subscription) MarshalCapLit() ([]byte, error) {
	b := bytes.Buffer{}
	err := s.WriteCapLit(&b)
	return b.Bytes(), err
}

type Subscription_List C.PointerList

func NewSubscriptionList(s *C.Segment, sz int) Subscription_List {
	return Subscription_List(s.NewCompositeList(8, 1, sz))
}
func (s Subscription_List) Len() int { return C.PointerList(s).Len() }
func (s Subscription_List) At(i int) Subscription {
	return Subscription(C.PointerList(s).At(i).ToStruct())
}
func (s Subscription_List) ToArray() []Subscription {
	n := s.Len()
	a := make([]Subscription, n)
	for i := 0; i < n; i++ {
		a[i] = s.At(i)
	}
	return a
}
func (s Subscription_List) Set(i int, item Subscription) { C.PointerList(s).Set(i, C.Object(item)) }<|MERGE_RESOLUTION|>--- conflicted
+++ resolved
@@ -13,9 +13,9 @@
 
 type Var C.Struct
 
-func NewVar(s *C.Segment) Var            { return Var(s.NewStruct(0, 6)) }
-func NewRootVar(s *C.Segment) Var        { return Var(s.NewRootStruct(0, 6)) }
-func AutoNewVar(s *C.Segment) Var        { return Var(s.NewStructAR(0, 6)) }
+func NewVar(s *C.Segment) Var            { return Var(s.NewStruct(0, 7)) }
+func NewRootVar(s *C.Segment) Var        { return Var(s.NewRootStruct(0, 7)) }
+func AutoNewVar(s *C.Segment) Var        { return Var(s.NewStructAR(0, 7)) }
 func ReadRootVar(s *C.Segment) Var       { return Var(s.Root(0).ToStruct()) }
 func (s Var) Id() []byte                 { return C.Struct(s).GetObject(0).ToData() }
 func (s Var) SetId(v []byte)             { C.Struct(s).SetObject(0, s.Segment.NewData(v)) }
@@ -27,13 +27,10 @@
 func (s Var) SetWriteTxnClock(v []byte)  { C.Struct(s).SetObject(3, s.Segment.NewData(v)) }
 func (s Var) WritesClock() []byte        { return C.Struct(s).GetObject(4).ToData() }
 func (s Var) SetWritesClock(v []byte)    { C.Struct(s).SetObject(4, s.Segment.NewData(v)) }
-<<<<<<< HEAD
-func (s Var) Subscriptions() []byte      { return C.Struct(s).GetObject(5).ToData() }
-func (s Var) SetSubscriptions(v []byte)  { C.Struct(s).SetObject(5, s.Segment.NewData(v)) }
-=======
 func (s Var) ValueTxnId() []byte         { return C.Struct(s).GetObject(5).ToData() }
 func (s Var) SetValueTxnId(v []byte)     { C.Struct(s).SetObject(5, s.Segment.NewData(v)) }
->>>>>>> bacc35dc
+func (s Var) Subscriptions() []byte      { return C.Struct(s).GetObject(6).ToData() }
+func (s Var) SetSubscriptions(v []byte)  { C.Struct(s).SetObject(6, s.Segment.NewData(v)) }
 func (s Var) WriteJSON(w io.Writer) error {
 	b := bufio.NewWriter(w)
 	var err error
@@ -156,20 +153,31 @@
 	if err != nil {
 		return err
 	}
-<<<<<<< HEAD
+	_, err = b.WriteString("\"valueTxnId\":")
+	if err != nil {
+		return err
+	}
+	{
+		s := s.ValueTxnId()
+		buf, err = json.Marshal(s)
+		if err != nil {
+			return err
+		}
+		_, err = b.Write(buf)
+		if err != nil {
+			return err
+		}
+	}
+	err = b.WriteByte(',')
+	if err != nil {
+		return err
+	}
 	_, err = b.WriteString("\"subscriptions\":")
-=======
-	_, err = b.WriteString("\"valueTxnId\":")
->>>>>>> bacc35dc
-	if err != nil {
-		return err
-	}
-	{
-<<<<<<< HEAD
+	if err != nil {
+		return err
+	}
+	{
 		s := s.Subscriptions()
-=======
-		s := s.ValueTxnId()
->>>>>>> bacc35dc
 		buf, err = json.Marshal(s)
 		if err != nil {
 			return err
@@ -313,20 +321,31 @@
 	if err != nil {
 		return err
 	}
-<<<<<<< HEAD
+	_, err = b.WriteString("valueTxnId = ")
+	if err != nil {
+		return err
+	}
+	{
+		s := s.ValueTxnId()
+		buf, err = json.Marshal(s)
+		if err != nil {
+			return err
+		}
+		_, err = b.Write(buf)
+		if err != nil {
+			return err
+		}
+	}
+	_, err = b.WriteString(", ")
+	if err != nil {
+		return err
+	}
 	_, err = b.WriteString("subscriptions = ")
-=======
-	_, err = b.WriteString("valueTxnId = ")
->>>>>>> bacc35dc
-	if err != nil {
-		return err
-	}
-	{
-<<<<<<< HEAD
+	if err != nil {
+		return err
+	}
+	{
 		s := s.Subscriptions()
-=======
-		s := s.ValueTxnId()
->>>>>>> bacc35dc
 		buf, err = json.Marshal(s)
 		if err != nil {
 			return err
@@ -351,7 +370,7 @@
 
 type Var_List C.PointerList
 
-func NewVarList(s *C.Segment, sz int) Var_List { return Var_List(s.NewCompositeList(0, 6, sz)) }
+func NewVarList(s *C.Segment, sz int) Var_List { return Var_List(s.NewCompositeList(0, 7, sz)) }
 func (s Var_List) Len() int                    { return C.PointerList(s).Len() }
 func (s Var_List) At(i int) Var                { return Var(C.PointerList(s).At(i).ToStruct()) }
 func (s Var_List) ToArray() []Var {
