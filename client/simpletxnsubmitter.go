--- conflicted
+++ resolved
@@ -31,13 +31,8 @@
 	bufferedSubmissions []func() error
 }
 
-<<<<<<< HEAD
-type txnOutcomeConsumer func(common.RMId, *common.TxnId, *msgs.Outcome) error
-type TxnCompletionConsumer func(*common.TxnId, *msgs.Outcome, error) error
-=======
-type txnOutcomeConsumer func(common.RMId, *eng.TxnReader, *msgs.Outcome)
-type TxnCompletionConsumer func(*eng.TxnReader, *msgs.Outcome, error)
->>>>>>> 238ed2b5
+type txnOutcomeConsumer func(common.RMId, *eng.TxnReader, *msgs.Outcome) error
+type TxnCompletionConsumer func(*eng.TxnReader, *msgs.Outcome, error) error
 
 func NewSimpleTxnSubmitter(rmId common.RMId, bootCount uint32, connPub paxos.ServerConnectionPublisher) *SimpleTxnSubmitter {
 	rng := rand.New(rand.NewSource(time.Now().UnixNano()))
@@ -76,16 +71,10 @@
 	}
 }
 
-<<<<<<< HEAD
-func (sts *SimpleTxnSubmitter) SubmissionOutcomeReceived(sender common.RMId, txnId *common.TxnId, outcome *msgs.Outcome) error {
-	if consumer, found := sts.outcomeConsumers[*txnId]; found {
-		return consumer(sender, txnId, outcome)
-=======
-func (sts *SimpleTxnSubmitter) SubmissionOutcomeReceived(sender common.RMId, txn *eng.TxnReader, outcome *msgs.Outcome) {
+func (sts *SimpleTxnSubmitter) SubmissionOutcomeReceived(sender common.RMId, txn *eng.TxnReader, outcome *msgs.Outcome) error {
 	txnId := txn.Id
 	if consumer, found := sts.outcomeConsumers[*txnId]; found {
-		consumer(sender, txn, outcome)
->>>>>>> 238ed2b5
+		return consumer(sender, txn, outcome)
 	} else {
 		// OSS is safe here - it's the default action on receipt of an unknown txnid
 		paxos.NewOneShotSender(paxos.MakeTxnSubmissionCompleteMsg(txnId), sts.connPub, sender)
@@ -137,35 +126,23 @@
 				// problem with these msgs getting to the propposers.
 				paxos.NewOneShotSender(paxos.MakeTxnSubmissionAbortMsg(txnId), sts.connPub, activeRMs...)
 			}
-<<<<<<< HEAD
-			return continuation(txnId, nil, nil)
+			return continuation(nil, nil, nil)
 		} else {
 			return nil
-=======
-			continuation(nil, nil, nil)
->>>>>>> 238ed2b5
 		}
 	}
 	shutdownFunPtr := &shutdownFun
 	sts.onShutdown[shutdownFunPtr] = server.EmptyStructVal
 
 	outcomeAccumulator := paxos.NewOutcomeAccumulator(int(txnCap.FInc()), acceptors)
-<<<<<<< HEAD
-	consumer := func(sender common.RMId, txnId *common.TxnId, outcome *msgs.Outcome) error {
+	consumer := func(sender common.RMId, txn *eng.TxnReader, outcome *msgs.Outcome) error {
 		if outcome, _ = outcomeAccumulator.BallotOutcomeReceived(sender, outcome); outcome != nil {
 			delete(sts.onShutdown, shutdownFunPtr)
 			if err := shutdownFun(false); err != nil {
 				return err
 			} else {
-				return continuation(txnId, outcome, nil)
-			}
-=======
-	consumer := func(sender common.RMId, txn *eng.TxnReader, outcome *msgs.Outcome) {
-		if outcome, _ = outcomeAccumulator.BallotOutcomeReceived(sender, outcome); outcome != nil {
-			delete(sts.onShutdown, shutdownFunPtr)
-			shutdownFun(false)
-			continuation(txn, outcome, nil)
->>>>>>> 238ed2b5
+				return continuation(txn, outcome, nil)
+			}
 		}
 		return nil
 	}
@@ -173,17 +150,12 @@
 	// fmt.Printf("sts%v ", len(sts.outcomeConsumers))
 }
 
-<<<<<<< HEAD
-func (sts *SimpleTxnSubmitter) SubmitClientTransaction(ctxnCap *cmsgs.ClientTxn, continuation TxnCompletionConsumer, delay time.Duration, useNextVersion bool, vc versionCache) error {
+func (sts *SimpleTxnSubmitter) SubmitClientTransaction(ctxnCap *cmsgs.ClientTxn, txnId *common.TxnId, continuation TxnCompletionConsumer, delay time.Duration, useNextVersion bool, vc versionCache) error {
 	// Frames could attempt rolls before we have a topology.
 	if sts.topology.IsBlank() || (sts.topology.Next() != nil && (!useNextVersion || !sts.topology.NextBarrierReached1(sts.rmId))) {
-		fun := func() error { return sts.SubmitClientTransaction(ctxnCap, continuation, delay, useNextVersion, vc) }
-=======
-func (sts *SimpleTxnSubmitter) SubmitClientTransaction(ctxnCap *cmsgs.ClientTxn, txnId *common.TxnId, continuation TxnCompletionConsumer, delay time.Duration, useNextVersion bool) {
-	// Frames could attempt rolls before we have a topology.
-	if sts.topology.IsBlank() || (sts.topology.Next() != nil && (!useNextVersion || !sts.topology.NextBarrierReached1(sts.rmId))) {
-		fun := func() { sts.SubmitClientTransaction(ctxnCap, txnId, continuation, delay, useNextVersion) }
->>>>>>> 238ed2b5
+		fun := func() error {
+			return sts.SubmitClientTransaction(ctxnCap, txnId, continuation, delay, useNextVersion, vc)
+		}
 		if sts.bufferedSubmissions == nil {
 			sts.bufferedSubmissions = []func() error{fun}
 		} else {
@@ -199,12 +171,8 @@
 	if err != nil {
 		return continuation(nil, nil, err)
 	}
-<<<<<<< HEAD
-	sts.SubmitTransaction(txnCap, activeRMs, continuation, delay)
+	sts.SubmitTransaction(txnCap, txnId, activeRMs, continuation, delay)
 	return nil
-=======
-	sts.SubmitTransaction(txnCap, txnId, activeRMs, continuation, delay)
->>>>>>> 238ed2b5
 }
 
 func (sts *SimpleTxnSubmitter) TopologyChanged(topology *configuration.Topology) error {
@@ -282,11 +250,7 @@
 	actionsWrapper.SetActions(actions)
 	picker := ch.NewCombinationPicker(int(sts.topology.FInc), sts.disabledHashCodes)
 
-<<<<<<< HEAD
-	rmIdToActionIndices, err := sts.translateActions(outgoingSeg, picker, &actions, &clientActions, vc)
-=======
-	rmIdToActionIndices, err := sts.translateActions(actionsListSeg, picker, &actions, &clientActions)
->>>>>>> 238ed2b5
+	rmIdToActionIndices, err := sts.translateActions(actionsListSeg, picker, &actions, &clientActions, vc)
 	if err != nil {
 		return nil, nil, nil, err
 	}
