package network

import (
	"encoding/binary"
	"fmt"
	capn "github.com/glycerine/go-capnproto"
	cc "github.com/msackman/chancell"
	"goshawkdb.io/common"
	"goshawkdb.io/common/certs"
	"goshawkdb.io/server"
	msgs "goshawkdb.io/server/capnp"
	"goshawkdb.io/server/client"
	"goshawkdb.io/server/configuration"
	"goshawkdb.io/server/db"
	"goshawkdb.io/server/paxos"
	eng "goshawkdb.io/server/txnengine"
	"log"
	"net"
	"sync"
)

type ShutdownSignaller interface {
	SignalShutdown()
}

type ConnectionManager struct {
	sync.RWMutex
	localHost                     string
	RMId                          common.RMId
	bootcount                     uint32
	certificate                   []byte
	nodeCertificatePrivateKeyPair *certs.NodeCertificatePrivateKeyPair
	Transmogrifier                *TopologyTransmogrifier
	topology                      *configuration.Topology
	cellTail                      *cc.ChanCellTail
	enqueueQueryInner             func(connectionManagerMsg, *cc.ChanCell, cc.CurCellConsumer) (bool, cc.CurCellConsumer)
	queryChan                     <-chan connectionManagerMsg
	servers                       map[string]*connectionManagerMsgServerEstablished
	rmToServer                    map[common.RMId]*connectionManagerMsgServerEstablished
	flushedServers                map[common.RMId]server.EmptyStruct
	connCountToClient             map[uint32]paxos.ClientConnection
	desired                       []string
	serverConnSubscribers         serverConnSubscribers
	topologySubscribers           topologySubscribers
	Dispatchers                   *paxos.Dispatchers
}

type serverConnSubscribers struct {
	*ConnectionManager
	subscribers map[paxos.ServerConnectionSubscriber]server.EmptyStruct
}

type topologySubscribers struct {
	*ConnectionManager
	subscribers []map[eng.TopologySubscriber]server.EmptyStruct
}

func (cm *ConnectionManager) BootCount() uint32 {
	return cm.bootcount
}

func (cm *ConnectionManager) DispatchMessage(sender common.RMId, msgType msgs.Message_Which, msg msgs.Message) {
	d := cm.Dispatchers
	switch msgType {
	case msgs.MESSAGE_TXNSUBMISSION:
		txn := eng.TxnReaderFromData(msg.TxnSubmission())
		d.ProposerDispatcher.TxnReceived(sender, txn)
	case msgs.MESSAGE_SUBMISSIONOUTCOME:
		outcome := msg.SubmissionOutcome()
		txn := eng.TxnReaderFromData(outcome.Txn())
		txnId := txn.Id
		connNumber := binary.BigEndian.Uint32(txnId[8:12])
		bootNumber := binary.BigEndian.Uint32(txnId[12:16])
		if conn := cm.GetClient(bootNumber, connNumber); conn == nil {
			// OSS is safe here - it's the default action on receipt of outcome for unknown client.
			paxos.NewOneShotSender(paxos.MakeTxnSubmissionCompleteMsg(txnId), cm, sender)
		} else {
			conn.SubmissionOutcomeReceived(sender, txn, &outcome)
			return
		}
	case msgs.MESSAGE_SUBMISSIONCOMPLETE:
		tsc := msg.SubmissionComplete()
		d.AcceptorDispatcher.TxnSubmissionCompleteReceived(sender, &tsc)
	case msgs.MESSAGE_SUBMISSIONABORT:
		tsa := msg.SubmissionAbort()
		d.ProposerDispatcher.TxnSubmissionAbortReceived(sender, &tsa)
	case msgs.MESSAGE_ONEATXNVOTES:
		oneATxnVotes := msg.OneATxnVotes()
		d.AcceptorDispatcher.OneATxnVotesReceived(sender, &oneATxnVotes)
	case msgs.MESSAGE_ONEBTXNVOTES:
		oneBTxnVotes := msg.OneBTxnVotes()
		d.ProposerDispatcher.OneBTxnVotesReceived(sender, &oneBTxnVotes)
	case msgs.MESSAGE_TWOATXNVOTES:
		twoATxnVotes := msg.TwoATxnVotes()
		d.AcceptorDispatcher.TwoATxnVotesReceived(sender, &twoATxnVotes)
	case msgs.MESSAGE_TWOBTXNVOTES:
		twoBTxnVotes := msg.TwoBTxnVotes()
		d.ProposerDispatcher.TwoBTxnVotesReceived(sender, &twoBTxnVotes)
	case msgs.MESSAGE_TXNLOCALLYCOMPLETE:
		tlc := msg.TxnLocallyComplete()
		d.AcceptorDispatcher.TxnLocallyCompleteReceived(sender, &tlc)
	case msgs.MESSAGE_TXNGLOBALLYCOMPLETE:
		tgc := msg.TxnGloballyComplete()
		d.ProposerDispatcher.TxnGloballyCompleteReceived(sender, &tgc)
	case msgs.MESSAGE_TOPOLOGYCHANGEREQUEST:
		// do nothing - we've just sent it to ourselves.
	case msgs.MESSAGE_MIGRATION:
		migration := msg.Migration()
		cm.Transmogrifier.MigrationReceived(sender, &migration)
	case msgs.MESSAGE_MIGRATIONCOMPLETE:
		migrationComplete := msg.MigrationComplete()
		cm.Transmogrifier.MigrationCompleteReceived(sender, &migrationComplete)
	case msgs.MESSAGE_FLUSHED:
		cm.ServerConnectionFlushed(sender)
	default:
		panic(fmt.Sprintf("Unexpected message received from %v (%v)", sender, msgType))
	}
}

type connectionManagerMsg interface {
	witness() connectionManagerMsg
}

type connectionManagerMsgBasic struct{}

func (cmmb connectionManagerMsgBasic) witness() connectionManagerMsg { return cmmb }

type connectionManagerMsgShutdown chan struct{}

func (cmms connectionManagerMsgShutdown) witness() connectionManagerMsg { return cmms }

type connectionManagerMsgServerEstablished struct {
	connectionManagerMsgBasic
	*Connection
	send          func([]byte)
	established   bool
	host          string
	rmId          common.RMId
	bootCount     uint32
	tieBreak      uint32
	clusterUUId   uint64
	flushCallback func()
}

type connectionManagerMsgServerLost struct {
	connectionManagerMsgBasic
	*Connection
	rmId       common.RMId
	restarting bool
}

type connectionManagerMsgServerFlushed struct {
	connectionManagerMsgBasic
	rmId common.RMId
}

type connectionManagerMsgClientEstablished struct {
	connectionManagerMsgBasic
	connNumber uint32
	conn       paxos.ClientConnection
	servers    map[common.RMId]paxos.Connection
	resultChan chan struct{}
}

type connectionManagerMsgServerConnAddSubscriber struct {
	connectionManagerMsgBasic
	paxos.ServerConnectionSubscriber
}

type connectionManagerMsgServerConnRemoveSubscriber struct {
	connectionManagerMsgBasic
	paxos.ServerConnectionSubscriber
}

type connectionManagerMsgSetTopology struct {
	connectionManagerMsgBasic
	topology  *configuration.Topology
	callbacks map[eng.TopologyChangeSubscriberType]func()
	local     string
	remote    []string
}

type connectionManagerMsgTopologyAddSubscriber struct {
	connectionManagerMsgBasic
	eng.TopologySubscriber
	subType    eng.TopologyChangeSubscriberType
	topology   *configuration.Topology
	resultChan chan struct{}
}

type connectionManagerMsgTopologyRemoveSubscriber struct {
	connectionManagerMsgBasic
	eng.TopologySubscriber
	subType eng.TopologyChangeSubscriberType
}

type connectionManagerMsgRequestConfigChange struct {
	connectionManagerMsgBasic
	config *configuration.Configuration
}

type connectionManagerMsgStatus struct {
	connectionManagerMsgBasic
	*server.StatusConsumer
}

func (cm *ConnectionManager) Shutdown(sync paxos.Blocking) {
	c := make(chan struct{})
	cm.enqueueSyncQuery(connectionManagerMsgShutdown(c), c)
	if sync == paxos.Sync {
		<-c
	}
}

<<<<<<< HEAD
func (cm *ConnectionManager) SetDesiredServers(localhost string, remotehosts []string) {
	cm.enqueueQuery(connectionManagerMsgSetDesired{
		local:  localhost,
		remote: remotehosts,
	})
}

func (cm *ConnectionManager) ServerEstablished(tcs *TLSCapnpServer, host string, rmId common.RMId, bootCount uint32, tieBreak uint32, clusterUUId uint64, flushCallback func()) {
=======
func (cm *ConnectionManager) ServerEstablished(conn *Connection, host string, rmId common.RMId, bootCount uint32, tieBreak uint32, clusterUUId uint64, flushCallback func()) {
>>>>>>> 32b026c4
	cm.enqueueQuery(&connectionManagerMsgServerEstablished{
		Connection:    tcs.Connection,
		send:          tcs.Send,
		established:   true,
		host:          host,
		rmId:          rmId,
		bootCount:     bootCount,
		tieBreak:      tieBreak,
		clusterUUId:   clusterUUId,
		flushCallback: flushCallback,
	})
}

func (cm *ConnectionManager) ServerLost(tcs *TLSCapnpServer, rmId common.RMId, restarting bool) {
	cm.enqueueQuery(connectionManagerMsgServerLost{
		Connection: tcs.Connection,
		rmId:       rmId,
		restarting: restarting,
	})
}

func (cm *ConnectionManager) ServerConnectionFlushed(rmId common.RMId) {
	cm.enqueueQuery(connectionManagerMsgServerFlushed{
		rmId: rmId,
	})
}

// NB client established gets you server connection subscriber too. It
// does not get you a topology subscriber.
func (cm *ConnectionManager) ClientEstablished(connNumber uint32, conn paxos.ClientConnection) map[common.RMId]paxos.Connection {
	query := &connectionManagerMsgClientEstablished{
		connNumber: connNumber,
		conn:       conn,
		resultChan: make(chan struct{}),
	}
	if cm.enqueueSyncQuery(query, query.resultChan) {
		return query.servers
	} else {
		return nil
	}
}

func (cm *ConnectionManager) ClientLost(connNumber uint32, conn paxos.ClientConnection) {
	cm.Lock()
	delete(cm.connCountToClient, connNumber)
	cm.Unlock()
	cm.RemoveServerConnectionSubscriber(conn)
}

func (cm *ConnectionManager) GetClient(bootNumber, connNumber uint32) paxos.ClientConnection {
	if bootNumber != cm.bootcount && bootNumber != 0 {
		return nil
	}
	cm.RLock()
	defer cm.RUnlock()
	return cm.connCountToClient[connNumber]
}

func (cm *ConnectionManager) LocalHost() string {
	cm.RLock()
	defer cm.RUnlock()
	return cm.localHost
}

func (cm *ConnectionManager) NodeCertificatePrivateKeyPair() *certs.NodeCertificatePrivateKeyPair {
	cm.RLock()
	defer cm.RUnlock()
	return cm.nodeCertificatePrivateKeyPair
}

func (cm *ConnectionManager) AddServerConnectionSubscriber(obs paxos.ServerConnectionSubscriber) {
	cm.enqueueQuery(connectionManagerMsgServerConnAddSubscriber{ServerConnectionSubscriber: obs})
}

func (cm *ConnectionManager) RemoveServerConnectionSubscriber(obs paxos.ServerConnectionSubscriber) {
	cm.enqueueQuery(connectionManagerMsgServerConnRemoveSubscriber{ServerConnectionSubscriber: obs})
}

func (cm *ConnectionManager) SetTopology(topology *configuration.Topology, callbacks map[eng.TopologyChangeSubscriberType]func(), localhost string, remotehosts []string) {
	cm.enqueueQuery(connectionManagerMsgSetTopology{
		topology:  topology,
		callbacks: callbacks,
		local:     localhost,
		remote:    remotehosts,
	})
}

func (cm *ConnectionManager) AddTopologySubscriber(subType eng.TopologyChangeSubscriberType, obs eng.TopologySubscriber) *configuration.Topology {
	query := &connectionManagerMsgTopologyAddSubscriber{
		TopologySubscriber: obs,
		subType:            subType,
		resultChan:         make(chan struct{}),
	}
	if cm.enqueueSyncQuery(query, query.resultChan) {
		return query.topology
	}
	return nil
}

func (cm *ConnectionManager) RemoveTopologySubscriberAsync(subType eng.TopologyChangeSubscriberType, obs eng.TopologySubscriber) {
	cm.enqueueQuery(connectionManagerMsgTopologyRemoveSubscriber{
		TopologySubscriber: obs,
		subType:            subType,
	})
}

func (cm *ConnectionManager) RequestConfigurationChange(config *configuration.Configuration) {
	cm.enqueueQuery(connectionManagerMsgRequestConfigChange{config: config})
}

func (cm *ConnectionManager) Status(sc *server.StatusConsumer) {
	cm.enqueueQuery(connectionManagerMsgStatus{StatusConsumer: sc})
}

func (cm *ConnectionManager) enqueueQuery(msg connectionManagerMsg) bool {
	var f cc.CurCellConsumer
	f = func(cell *cc.ChanCell) (bool, cc.CurCellConsumer) {
		return cm.enqueueQueryInner(msg, cell, f)
	}
	return cm.cellTail.WithCell(f)
}

func (cm *ConnectionManager) enqueueSyncQuery(msg connectionManagerMsg, resultChan chan struct{}) bool {
	if cm.enqueueQuery(msg) {
		select {
		case <-resultChan:
			return true
		case <-cm.cellTail.Terminated:
			return false
		}
	} else {
		return false
	}
}

func NewConnectionManager(rmId common.RMId, bootCount uint32, procs int, db *db.Databases, certificate []byte, port uint16, ss ShutdownSignaller, config *configuration.Configuration) (*ConnectionManager, *TopologyTransmogrifier) {
	cm := &ConnectionManager{
		RMId:              rmId,
		bootcount:         bootCount,
		certificate:       certificate,
		servers:           make(map[string]*connectionManagerMsgServerEstablished),
		rmToServer:        make(map[common.RMId]*connectionManagerMsgServerEstablished),
		flushedServers:    make(map[common.RMId]server.EmptyStruct),
		connCountToClient: make(map[uint32]paxos.ClientConnection),
		desired:           nil,
	}
	cm.serverConnSubscribers.subscribers = make(map[paxos.ServerConnectionSubscriber]server.EmptyStruct)
	cm.serverConnSubscribers.ConnectionManager = cm

	topSubs := make([]map[eng.TopologySubscriber]server.EmptyStruct, eng.TopologyChangeSubscriberTypeLimit)
	for idx := range topSubs {
		topSubs[idx] = make(map[eng.TopologySubscriber]server.EmptyStruct)
	}
	topSubs[eng.ConnectionManagerSubscriber][cm] = server.EmptyStructVal
	cm.topologySubscribers.subscribers = topSubs
	cm.topologySubscribers.ConnectionManager = cm

	var head *cc.ChanCellHead
	head, cm.cellTail = cc.NewChanCellTail(
		func(n int, cell *cc.ChanCell) {
			queryChan := make(chan connectionManagerMsg, n)
			cell.Open = func() { cm.queryChan = queryChan }
			cell.Close = func() { close(queryChan) }
			cm.enqueueQueryInner = func(msg connectionManagerMsg, curCell *cc.ChanCell, cont cc.CurCellConsumer) (bool, cc.CurCellConsumer) {
				if curCell == cell {
					select {
					case queryChan <- msg:
						return true, nil
					default:
						return false, nil
					}
				} else {
					return false, cont
				}
			}
		})
	cd := &connectionManagerMsgServerEstablished{
		send:        cm.Send,
		established: true,
		rmId:        rmId,
		bootCount:   bootCount,
	}
	cm.rmToServer[cd.rmId] = cd
	cm.servers[cd.host] = cd
	lc := client.NewLocalConnection(rmId, bootCount, cm)
	cm.Dispatchers = paxos.NewDispatchers(cm, rmId, uint8(procs), db, lc)
	transmogrifier, localEstablished := NewTopologyTransmogrifier(db, cm, lc, port, ss, config)
	cm.Transmogrifier = transmogrifier
	go cm.actorLoop(head)
	<-localEstablished
	return cm, transmogrifier
}

func (cm *ConnectionManager) actorLoop(head *cc.ChanCellHead) {
	var (
		err       error
		queryChan <-chan connectionManagerMsg
		queryCell *cc.ChanCell
	)
	chanFun := func(cell *cc.ChanCell) { queryChan, queryCell = cm.queryChan, cell }
	head.WithCell(chanFun)
	terminate := false
	var shutdownChan chan struct{}
	for !terminate {
		if msg, ok := <-queryChan; ok {
			switch msgT := msg.(type) {
			case connectionManagerMsgShutdown:
				shutdownChan = msgT
				terminate = true
			case *connectionManagerMsgServerEstablished:
				cm.serverEstablished(msgT)
			case connectionManagerMsgServerLost:
				cm.serverLost(msgT)
			case connectionManagerMsgServerFlushed:
				cm.serverFlushed(msgT.rmId)
			case *connectionManagerMsgClientEstablished:
				cm.clientEstablished(msgT)
			case connectionManagerMsgSetTopology:
				cm.setTopology(msgT.topology, msgT.callbacks)
				err = cm.setDesiredServers(msgT.local, msgT.remote)
			case connectionManagerMsgServerConnAddSubscriber:
				cm.serverConnSubscribers.AddSubscriber(msgT.ServerConnectionSubscriber)
			case connectionManagerMsgServerConnRemoveSubscriber:
				cm.serverConnSubscribers.RemoveSubscriber(msgT.ServerConnectionSubscriber)
			case *connectionManagerMsgTopologyAddSubscriber:
				msgT.topology = cm.topology
				close(msgT.resultChan)
				cm.topologySubscribers.AddSubscriber(msgT.subType, msgT.TopologySubscriber)
			case connectionManagerMsgTopologyRemoveSubscriber:
				cm.topologySubscribers.RemoveSubscriber(msgT.subType, msgT.TopologySubscriber)
			case connectionManagerMsgRequestConfigChange:
				cm.Transmogrifier.RequestConfigurationChange(msgT.config)
			case connectionManagerMsgStatus:
				cm.status(msgT.StatusConsumer)
			default:
				err = fmt.Errorf("Fatal to ConnectionManager: Received unexpected message: %#v", msgT)
			}
			terminate = terminate || err != nil
		} else {
			head.Next(queryCell, chanFun)
		}
	}
	if err != nil {
		panic(err)
	}
	cm.cellTail.Terminate()
	for _, cd := range cm.servers {
		cd.Shutdown(paxos.Sync)
	}
	cm.RLock()
	for _, cc := range cm.connCountToClient {
		cc.Shutdown(paxos.Sync)
	}
	cm.RUnlock()
	if shutdownChan != nil {
		close(shutdownChan)
	}
}

func (cm *ConnectionManager) serverEstablished(connEst *connectionManagerMsgServerEstablished) {
	if cd, found := cm.servers[connEst.host]; found && cd.Connection == connEst.Connection {
		// fall through to where we do the safe insert of connEst

	} else if found {
		killOld, killNew := false, false
		switch {
		case !cd.established:
			killOld = true
		case cd.rmId != connEst.rmId:
			killOld, killNew = true, true
		case cd.bootCount < connEst.bootCount:
			killOld = true
		case cd.bootCount > connEst.bootCount:
			killNew = true
		case cd.tieBreak == connEst.tieBreak:
			killOld, killNew = true, true
		default:
			killOld = cd.tieBreak < connEst.tieBreak
			killNew = !killOld
		}

		if killOld {
			cd.Shutdown(paxos.Async)
			if cd.established {
				delete(cm.rmToServer, cd.rmId)
				cm.serverConnSubscribers.ServerConnLost(cd.rmId)
			}
		}
		if killNew {
			connEst.Shutdown(paxos.Async)
			if killOld {
				cm.servers[cd.host] = &connectionManagerMsgServerEstablished{
					Connection: NewConnectionTCPTLSCapnpDialer(cd.host, cm),
					host:       cd.host,
				}
			}
			return
		}
	}

	if cd, found := cm.rmToServer[connEst.rmId]; found && connEst.rmId == cm.RMId {
		log.Printf("%v is claiming to have the same RMId as ourself! (%v)",
			connEst.host, cm.RMId)
		connEst.Shutdown(paxos.Async)
		cm.servers[connEst.host] = &connectionManagerMsgServerEstablished{
			Connection: NewConnectionTCPTLSCapnpDialer(connEst.host, cm),
			host:       connEst.host,
		}

	} else if found && connEst.host != cd.host {
		log.Printf("%v claimed by multiple servers: %v and %v. Recreating both connections.",
			connEst.rmId, cd.host, connEst.host)
		cd.Shutdown(paxos.Async)
		connEst.Shutdown(paxos.Async)
		delete(cm.rmToServer, cd.rmId)
		cm.serverConnSubscribers.ServerConnLost(cd.rmId)
		cm.servers[cd.host] = &connectionManagerMsgServerEstablished{
			Connection: NewConnectionTCPTLSCapnpDialer(cd.host, cm),
			host:       cd.host,
		}
		cm.servers[connEst.host] = &connectionManagerMsgServerEstablished{
			Connection: NewConnectionTCPTLSCapnpDialer(connEst.host, cm),
			host:       connEst.host,
		}

	} else {
		cm.servers[connEst.host] = connEst
		cm.rmToServer[connEst.rmId] = connEst
		cm.serverConnSubscribers.ServerConnEstablished(connEst, connEst.flushCallback)
	}
}

func (cm *ConnectionManager) serverLost(connLost connectionManagerMsgServerLost) {
	rmId := connLost.rmId
	if cd, found := cm.rmToServer[connLost.rmId]; found && cd.Connection == connLost.Connection {
		log.Printf("Connection to RMId %v lost\n", rmId)
		cd.established = false
		delete(cm.rmToServer, rmId)
		if !connLost.restarting {
			if cd1, found := cm.servers[cd.host]; found && cd1 == cd {
				delete(cm.servers, cd.host)
				for _, host := range cm.desired {
					if host == cd.host {
						cm.servers[host] = &connectionManagerMsgServerEstablished{
							Connection: NewConnectionTCPTLSCapnpDialer(host, cm),
							host:       host,
						}
						break
					}
				}
			}
		}
		cm.serverConnSubscribers.ServerConnLost(rmId)
	}
}

func (cm *ConnectionManager) serverFlushed(rmId common.RMId) {
	if cm.flushedServers != nil {
		cm.flushedServers[rmId] = server.EmptyStructVal
		cm.checkFlushed(cm.topology)
	}
}

func (cm *ConnectionManager) clientEstablished(msg *connectionManagerMsgClientEstablished) {
	if cm.flushedServers == nil || msg.connNumber == 0 { // must always allow localconnection through!
		cm.Lock()
		cm.connCountToClient[msg.connNumber] = msg.conn
		cm.Unlock()
		msg.servers = cm.cloneRMToServer()
		close(msg.resultChan)
		cm.serverConnSubscribers.AddSubscriber(msg.conn)
	} else {
		close(msg.resultChan)
	}
}

func (cm *ConnectionManager) setTopology(topology *configuration.Topology, callbacks map[eng.TopologyChangeSubscriberType]func()) {
	server.Log("Topology change:", topology)
	cm.topology = topology
	cm.topologySubscribers.TopologyChanged(topology, callbacks)
	cd := cm.rmToServer[cm.RMId]
	if clusterUUId := topology.ClusterUUId; cd.clusterUUId == 0 && clusterUUId != 0 {
		delete(cm.rmToServer, cd.rmId)
		cm.serverConnSubscribers.ServerConnLost(cd.rmId)
		cd = cd.clone()
		cd.clusterUUId = clusterUUId
		cm.rmToServer[cm.RMId] = cd
		cm.servers[cd.host] = cd
		cm.serverConnSubscribers.ServerConnEstablished(cd, func() { cm.ServerConnectionFlushed(cd.rmId) })
	}
}

func (cm *ConnectionManager) setDesiredServers(local string, remote []string) error {
	cm.desired = remote

	localHostChanged := cm.localHost != local
	cm.Lock()
	cm.localHost = local
	cm.Unlock()

	if localHostChanged {
		localHost, _, err := net.SplitHostPort(local)
		if err != nil {
			return err
		}
		nodeCertPrivKeyPair, err := certs.GenerateNodeCertificatePrivateKeyPair(cm.certificate, localHost, cm.topology.ClusterId)
		if err != nil {
			return err
		}
		cm.Lock()
		cm.nodeCertificatePrivateKeyPair = nodeCertPrivKeyPair
		cm.Unlock()

		cd := cm.rmToServer[cm.RMId]
		delete(cm.rmToServer, cd.rmId)
		cm.serverConnSubscribers.ServerConnLost(cd.rmId)
		cd = cd.clone()
		cd.host = local
		cm.rmToServer[cd.rmId] = cd
		cm.servers[cd.host] = cd
		cm.serverConnSubscribers.ServerConnEstablished(cd, func() { cm.ServerConnectionFlushed(cd.rmId) })
	}

	desiredMap := make(map[string]server.EmptyStruct, len(remote))
	for _, host := range remote {
		desiredMap[host] = server.EmptyStructVal
		if _, found := cm.servers[host]; !found {
			cm.servers[host] = &connectionManagerMsgServerEstablished{
				Connection: NewConnectionTCPTLSCapnpDialer(host, cm),
				host:       host,
			}
		}
	}
	for host, sconn := range cm.servers {
		if _, found := desiredMap[host]; !found && !sconn.established {
			sconn.Shutdown(paxos.Async)
			delete(cm.servers, host)
		}
	}
	return nil
}

func (cm *ConnectionManager) TopologyChanged(topology *configuration.Topology, done func(bool)) {
	cm.checkFlushed(topology)
	done(true)
}

func (cm *ConnectionManager) checkFlushed(topology *configuration.Topology) {
	if cm.flushedServers != nil && topology != nil {
		requiredFlushed := len(topology.Hosts) - int(topology.F)
		for _, rmId := range topology.RMs {
			if _, found := cm.flushedServers[rmId]; found {
				requiredFlushed--
			}
		}
		if requiredFlushed <= 0 {
			log.Printf("%v Ready for client connections.", cm.RMId)
			cm.flushedServers = nil
		}
	}
}

func (cm *ConnectionManager) cloneRMToServer() map[common.RMId]paxos.Connection {
	rmToServerCopy := make(map[common.RMId]paxos.Connection, len(cm.rmToServer))
	for rmId, server := range cm.rmToServer {
		rmToServerCopy[rmId] = server
	}
	return rmToServerCopy
}

func (cm *ConnectionManager) status(sc *server.StatusConsumer) {
	sc.Emit(fmt.Sprintf("Address: %v", cm.localHost))
	sc.Emit(fmt.Sprintf("Boot Count: %v", cm.bootcount))
	sc.Emit(fmt.Sprintf("Current Topology: %v", cm.topology))
	if cm.topology != nil && cm.topology.NextConfiguration != nil {
		sc.Emit(fmt.Sprintf("Next Topology: %v", cm.topology.NextConfiguration))
	}
	serverConnections := make([]string, 0, len(cm.servers))
	for server := range cm.servers {
		serverConnections = append(serverConnections, server)
	}
	sc.Emit(fmt.Sprintf("ServerConnectionSubscribers: %v", len(cm.serverConnSubscribers.subscribers)))
	topSubs := make([]int, eng.TopologyChangeSubscriberTypeLimit)
	for idx, subs := range cm.topologySubscribers.subscribers {
		topSubs[idx] = len(subs)
	}
	sc.Emit(fmt.Sprintf("TopologySubscribers: %v", topSubs))
	rms := make([]common.RMId, 0, len(cm.rmToServer))
	for rmId := range cm.rmToServer {
		rms = append(rms, rmId)
	}
	sc.Emit(fmt.Sprintf("Active Server RMIds: %v", rms))
	sc.Emit(fmt.Sprintf("Active Server Connections: %v", serverConnections))
	sc.Emit(fmt.Sprintf("Desired Server Connections: %v", cm.desired))
	for _, conn := range cm.servers {
		if conn.Connection != nil {
			conn.Connection.Status(sc.Fork())
		}
	}
	cm.RLock()
	sc.Emit(fmt.Sprintf("Client Connection Count: %v", len(cm.connCountToClient)))
	for _, conn := range cm.connCountToClient {
		conn.Status(sc.Fork())
	}
	cm.RUnlock()
	cm.Dispatchers.VarDispatcher.Status(sc.Fork())
	cm.Dispatchers.ProposerDispatcher.Status(sc.Fork())
	cm.Dispatchers.AcceptorDispatcher.Status(sc.Fork())
	sc.Join()
}

// paxos.Connection interface to allow sending to ourself.
func (cm *ConnectionManager) Send(b []byte) {
	seg, _, err := capn.ReadFromMemoryZeroCopy(b)
	server.CheckFatal(err)
	msg := msgs.ReadRootMessage(seg)
	cm.DispatchMessage(cm.RMId, msg.Which(), msg)
}

// serverConnSubscribers
func (subs serverConnSubscribers) ServerConnEstablished(cd *connectionManagerMsgServerEstablished, callback func()) {
	rmToServerCopy := subs.cloneRMToServer()
	// we cope with the possibility that subscribers can change during iteration
	resultChan := make(chan server.EmptyStruct, len(subs.subscribers))
	done := func() { resultChan <- server.EmptyStructVal }
	expected := 0
	for ob := range subs.subscribers {
		expected++
		ob.ConnectionEstablished(cd.rmId, cd, rmToServerCopy, done)
	}
	go func() {
		for expected > 0 {
			<-resultChan
			expected--
		}
		callback()
	}()
}

func (subs serverConnSubscribers) ServerConnLost(rmId common.RMId) {
	rmToServerCopy := subs.cloneRMToServer()
	for ob := range subs.subscribers {
		ob.ConnectionLost(rmId, rmToServerCopy)
	}
}

func (subs serverConnSubscribers) AddSubscriber(ob paxos.ServerConnectionSubscriber) {
	if _, found := subs.subscribers[ob]; found {
		server.Log(ob, "CM found duplicate add serverConn subscriber")
	} else {
		subs.subscribers[ob] = server.EmptyStructVal
		ob.ConnectedRMs(subs.cloneRMToServer())
	}
}

func (subs serverConnSubscribers) RemoveSubscriber(ob paxos.ServerConnectionSubscriber) {
	delete(subs.subscribers, ob)
}

// topologySubscribers
func (subs topologySubscribers) TopologyChanged(topology *configuration.Topology, callbacks map[eng.TopologyChangeSubscriberType]func()) {
	// again, we try to cope with the possibility that subsMap changes during iteration
	for subType, subsMap := range subs.subscribers {
		subTypeCopy := subType
		resultChan := make(chan bool, len(subsMap))
		done := func(success bool) { resultChan <- success }
		expected := 0
		for sub := range subsMap {
			expected++
			sub.TopologyChanged(topology, done)
		}
		if cb, found := callbacks[eng.TopologyChangeSubscriberType(subType)]; found {
			cbCopy := cb
			go func() {
				server.Log("CM TopologyChanged", subTypeCopy, "expects", expected, "Dones")
				for expected > 0 {
					if result := <-resultChan; result {
						expected--
					} else {
						server.Log("CM TopologyChanged", subTypeCopy, "failed")
						return
					}
				}
				server.Log("CM TopologyChanged", subTypeCopy, "all done")
				cbCopy()
			}()
		}
	}
}

func (subs topologySubscribers) AddSubscriber(subType eng.TopologyChangeSubscriberType, ob eng.TopologySubscriber) {
	if _, found := subs.subscribers[subType][ob]; found {
		server.Log(ob, "CM found duplicate add topology subscriber")
	} else {
		subs.subscribers[subType][ob] = server.EmptyStructVal
	}
}

func (subs topologySubscribers) RemoveSubscriber(subType eng.TopologyChangeSubscriberType, ob eng.TopologySubscriber) {
	delete(subs.subscribers[subType], ob)
}

func (cd *connectionManagerMsgServerEstablished) Host() string {
	return cd.host
}

func (cd *connectionManagerMsgServerEstablished) RMId() common.RMId {
	return cd.rmId
}

func (cd *connectionManagerMsgServerEstablished) BootCount() uint32 {
	return cd.bootCount
}

func (cd *connectionManagerMsgServerEstablished) TieBreak() uint32 {
	return cd.tieBreak
}

func (cd *connectionManagerMsgServerEstablished) ClusterUUId() uint64 {
	return cd.clusterUUId
}

func (cd *connectionManagerMsgServerEstablished) Send(msg []byte) {
	cd.send(msg)
}

func (cd *connectionManagerMsgServerEstablished) Shutdown(sync paxos.Blocking) {
	if cd.Connection != nil {
		cd.Connection.Shutdown(sync)
	}
}

func (cd *connectionManagerMsgServerEstablished) clone() *connectionManagerMsgServerEstablished {
	return &connectionManagerMsgServerEstablished{
		Connection:  cd.Connection,
		send:        cd.send,
		established: cd.established,
		host:        cd.host,
		rmId:        cd.rmId,
		bootCount:   cd.bootCount,
		tieBreak:    cd.tieBreak,
		clusterUUId: cd.clusterUUId,
	}
}<|MERGE_RESOLUTION|>--- conflicted
+++ resolved
@@ -212,18 +212,7 @@
 	}
 }
 
-<<<<<<< HEAD
-func (cm *ConnectionManager) SetDesiredServers(localhost string, remotehosts []string) {
-	cm.enqueueQuery(connectionManagerMsgSetDesired{
-		local:  localhost,
-		remote: remotehosts,
-	})
-}
-
 func (cm *ConnectionManager) ServerEstablished(tcs *TLSCapnpServer, host string, rmId common.RMId, bootCount uint32, tieBreak uint32, clusterUUId uint64, flushCallback func()) {
-=======
-func (cm *ConnectionManager) ServerEstablished(conn *Connection, host string, rmId common.RMId, bootCount uint32, tieBreak uint32, clusterUUId uint64, flushCallback func()) {
->>>>>>> 32b026c4
 	cm.enqueueQuery(&connectionManagerMsgServerEstablished{
 		Connection:    tcs.Connection,
 		send:          tcs.Send,
