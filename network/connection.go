--- conflicted
+++ resolved
@@ -750,11 +750,7 @@
 	if cr.currentState != cr {
 		return nil
 	}
-<<<<<<< HEAD
-	err := cr.submitter.SubmissionOutcomeReceived(out.sender, out.txnId, out.outcome)
-=======
-	cr.submitter.SubmissionOutcomeReceived(out.sender, out.txn, out.outcome)
->>>>>>> 238ed2b5
+	err := cr.submitter.SubmissionOutcomeReceived(out.sender, out.txn, out.outcome)
 	if cr.submitterIdle != nil && cr.submitter.IsIdle() {
 		si := cr.submitterIdle
 		cr.submitterIdle = nil
