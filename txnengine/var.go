package txnengine

import (
	"fmt"
	capn "github.com/glycerine/go-capnproto"
	mdbs "github.com/msackman/gomdb/server"
	"goshawkdb.io/common"
	msgs "goshawkdb.io/server/capnp"
	"goshawkdb.io/server/db"
	"goshawkdb.io/server/dispatcher"
	"goshawkdb.io/server/types"
	"goshawkdb.io/server/utils"
	"goshawkdb.io/server/utils/poisson"
	"goshawkdb.io/server/utils/status"
	vc "goshawkdb.io/server/utils/vectorclock"
	"math/rand"
	"time"
)

type Var struct {
	UUId            *common.VarUUId
	positions       *common.Positions
	poisson         *poisson.Poisson
	curFrame        *frame
	curFrameOnDisk  *frame
	writeInProgress func()
	subscriptions   *Subscriptions
	exe             *dispatcher.Executor
	db              *db.Databases
	vm              *VarManager
	rng             *rand.Rand
}

func VarFromData(data []byte, exe *dispatcher.Executor, db *db.Databases, vm *VarManager) (*Var, error) {
	seg, _, err := capn.ReadFromMemoryZeroCopy(data)
	if err != nil {
		return nil, err
	}
	varCap := msgs.ReadRootVar(seg)

	v := newVar(common.MakeVarUUId(varCap.Id()), exe, db, vm)
	positions := varCap.Positions()
	if positions.Len() != 0 {
		v.positions = (*common.Positions)(&positions)
	}

	writeTxnId := common.MakeTxnId(varCap.WriteTxnId())
	writeTxnClock := vc.VectorClockFromData(varCap.WriteTxnClock(), true).AsMutable()
	writesClock := vc.VectorClockFromData(varCap.WritesClock(), true).AsMutable()
	utils.DebugLog(vm.logger, "debug", "Restored.", "VarUUId", v.UUId, "TxnId", writeTxnId)

	v.curFrame = NewFrame(nil, v, writeTxnId, nil, writeTxnClock, writesClock)
	v.curFrameOnDisk = v.curFrame
	return v, nil
}

func NewVar(uuid *common.VarUUId, exe *dispatcher.Executor, db *db.Databases, vm *VarManager) *Var {
	v := newVar(uuid, exe, db, vm)

	clock := vc.NewVectorClock().AsMutable().Bump(v.UUId, 1)
	written := vc.NewVectorClock().AsMutable().Bump(v.UUId, 1)
	v.curFrame = NewFrame(nil, v, nil, nil, clock, written)

	return v
}

func newVar(uuid *common.VarUUId, exe *dispatcher.Executor, db *db.Databases, vm *VarManager) *Var {
	rng := rand.New(rand.NewSource(time.Now().UnixNano()))
	return &Var{
		UUId:            uuid,
		positions:       nil,
		poisson:         poisson.NewPoisson(),
		curFrame:        nil,
		curFrameOnDisk:  nil,
		writeInProgress: nil,
		subscriptions:   NewSubscriptions(vm),
		exe:             exe,
		db:              db,
		vm:              vm,
		rng:             rng,
	}
}

func (v *Var) ReceiveTxn(action *localAction, enqueuedAt time.Time) {
	utils.DebugLog(v.vm.logger, "debug", "ReceiveTxn.", "VarUUId", v.UUId, "action", action)
	v.poisson.AddThen(enqueuedAt)

	isRead, isWrite := action.IsRead(), action.IsWrite()

	switch {
	case isRead && isWrite:
		v.curFrame.AddReadWrite(action)
	case isRead:
		v.curFrame.AddRead(action)
<<<<<<< HEAD
	case isWrite: // includes roll
		v.curFrame.AddWrite(action)
	default:
		panic(fmt.Sprintf("%v received txn localaction fails invariants %v.", v.UUId, action))
=======
	case isWrite:
		v.curFrame.AddWrite(action)
	default:
		panic(fmt.Sprintf("Received txn action I don't understand: %v", action))
>>>>>>> d3f324c7
	}
}

func (v *Var) ReceiveTxnOutcome(action *localAction, enqueuedAt time.Time) {
	utils.DebugLog(v.vm.logger, "debug", "ReceiveTxnOutcome.", "VarUUId", v.UUId, "action", action)
	v.poisson.AddThen(enqueuedAt)

	isRead, isWrite := action.IsRead(), action.IsWrite()

	switch {
	case action.frame == nil:
		if (isWrite && !v.curFrame.WriteLearnt(action)) ||
			(!isWrite && isRead && !v.curFrame.ReadLearnt(action)) {
			action.LocallyComplete()
			v.maybeMakeInactive()
		}

	case action.frame.v != v:
		panic(fmt.Sprintf("%v frame var has changed %p -> %p (%v)", v.UUId, action.frame.v, v, action))

	case action.aborted:
		switch {
		case isRead && isWrite:
			action.frame.ReadWriteAborted(action, true)
		case isRead:
			action.frame.ReadAborted(action)
		case isWrite:
			action.frame.WriteAborted(action, true)
		default:
			panic(fmt.Sprintf("Received txn abort outcome I don't understand: %v", action))
		}

	default:
		switch {
		case isRead && isWrite:
			action.frame.ReadWriteCommitted(action)
		case isRead:
			action.frame.ReadCommitted(action)
		case isWrite:
			action.frame.WriteCommitted(action)
		default:
			panic(fmt.Sprintf("Received txn commit outcome I don't understand: %v", action))
		}
	}
}

func (v *Var) SetCurFrame(f *frame, action *localAction, positions *common.Positions) {
	utils.DebugLog(v.vm.logger, "debug", "SetCurFrame.", "VarUUId", v.UUId, "action", action)

	v.curFrame = f
	v.positions = positions

	// diffLen := action.outcomeClock.Len() - action.TxnReader.Actions(true).Actions().Len()
	// fmt.Printf("d%v ", diffLen)

<<<<<<< HEAD
	v.maybeWriteFrame(f, action.TxnReader.Data, positions)
}

func (v *Var) maybeWriteFrame(f *frame, txnBytes []byte, positions *common.Positions) {
	if v.writeInProgress != nil {
		v.writeInProgress = func() {
			v.writeInProgress = nil
			v.maybeWriteFrame(f, txnBytes, positions)
=======
	v.maybeWriteFrame(f, action)
}

func (v *Var) maybeWriteFrame(f *frame, action *localAction) {
	if v.writeInProgress != nil {
		v.writeInProgress = func() {
			v.writeInProgress = nil
			v.maybeWriteFrame(f, action)
>>>>>>> d3f324c7
		}
		return
	}
	v.writeInProgress = func() {
		v.writeInProgress = nil
		v.maybeMakeInactive()
	}

	varSeg := capn.NewBuffer(nil)
	varCap := msgs.NewRootVar(varSeg)

	varCap.SetId(v.UUId[:])
	varCap.SetPositions(capn.UInt8List(*v.positions))
	varCap.SetWriteTxnId(f.frameTxnId[:])
	varCap.SetWriteTxnClock(f.frameTxnClock.AsData())
	varCap.SetWritesClock(f.frameWritesClock.AsData())
	varData := common.SegToBytes(varSeg)

<<<<<<< HEAD
=======
	curFrameOnDisk := v.curFrameOnDisk
>>>>>>> d3f324c7
	// to ensure correct order of writes, schedule the write from
	// the current go-routine...
	future := v.db.ReadWriteTransaction(func(rwtxn *mdbs.RWTxn) interface{} {
		if err := v.db.WriteTxnToDisk(rwtxn, f.frameTxnId, action.TxnReader.Data); err != nil {
			return types.EmptyStructVal
		} else if err := rwtxn.Put(v.db.Vars, v.UUId[:], varData, 0); err != nil {
			return types.EmptyStructVal
		} else if curFrameOnDisk != nil {
			v.db.DeleteTxnFromDisk(rwtxn, curFrameOnDisk.frameTxnId)
		}
		return types.EmptyStructVal
	})
	go func() {
		// ... but process the result in a new go-routine to avoid blocking the executor.
		if ran, err := future.ResultError(); err != nil {
			panic(fmt.Sprintf("Var error when writing to disk: %v\n", err))
		} else if ran != nil {
			// Switch back to the right go-routine
			v.applyToSelf(func() {
				utils.DebugLog(v.vm.logger, "debug", "Written to disk.", "VarUUId", v.UUId, "TxnId", f.frameTxnId)
				v.curFrameOnDisk = f
				for ancestor := f.parent; ancestor != nil && ancestor.DescendentOnDisk(); ancestor = ancestor.parent {
				}
				v.writeInProgress()
			})
		}
	}()
}

func (v *Var) TxnGloballyComplete(action *localAction, enqueuedAt time.Time) {
	utils.DebugLog(v.vm.logger, "debug", "Txn globally complete.", "VarUUId", v.UUId, "action", action)
	if action.frame.v != v {
		panic(fmt.Sprintf("%v frame var has changed %p -> %p (%v)", v.UUId, action.frame.v, v, action))
	}
	v.poisson.AddThen(enqueuedAt)
	if action.IsWrite() {
		action.frame.WriteGloballyComplete(action)
	} else {
		action.frame.ReadGloballyComplete(action)
	}
}

func (v *Var) maybeMakeInactive() {
	if v.isIdle() {
		v.vm.SetInactive(v)
	}
}

func (v *Var) isIdle() bool {
	return v.writeInProgress == nil && v.curFrame.isIdle()
}

func (v *Var) isOnDisk() bool {
	return v.writeInProgress == nil && v.curFrame == v.curFrameOnDisk && v.curFrame.isEmpty()
}

func (v *Var) applyToSelf(fun func()) {
	v.exe.EnqueueFuncAsync(func() (bool, error) {
		v.vm.ApplyToVar(func(v1 *Var) {
			switch {
			case v1 == nil:
				panic(fmt.Sprintf("%v not found!", v.UUId))
			case v1 != v:
				utils.DebugLog(v.vm.logger, "debug", "Ignoring callback as var object has changed.", "VarUUId", v.UUId)
				v1.maybeMakeInactive()
			default:
				fun()
			}
		}, false, v.UUId)
		return false, nil
	})
}

func (v *Var) Status(sc *status.StatusConsumer) {
	sc.Emit(v.UUId.String())
	if v.positions == nil {
		sc.Emit("- Positions: unknown")
	} else {
		sc.Emit(fmt.Sprintf("- Positions: %v", v.positions))
	}
	v.subscriptions.Status(sc.Fork())
	sc.Emit("- CurFrame:")
	v.curFrame.Status(sc.Fork())
	sc.Emit(fmt.Sprintf("- Idle? %v", v.isIdle()))
	sc.Emit(fmt.Sprintf("- IsOnDisk? %v", v.isOnDisk()))
	sc.Join()
}<|MERGE_RESOLUTION|>--- conflicted
+++ resolved
@@ -92,17 +92,10 @@
 		v.curFrame.AddReadWrite(action)
 	case isRead:
 		v.curFrame.AddRead(action)
-<<<<<<< HEAD
 	case isWrite: // includes roll
 		v.curFrame.AddWrite(action)
 	default:
-		panic(fmt.Sprintf("%v received txn localaction fails invariants %v.", v.UUId, action))
-=======
-	case isWrite:
-		v.curFrame.AddWrite(action)
-	default:
 		panic(fmt.Sprintf("Received txn action I don't understand: %v", action))
->>>>>>> d3f324c7
 	}
 }
 
@@ -158,16 +151,6 @@
 	// diffLen := action.outcomeClock.Len() - action.TxnReader.Actions(true).Actions().Len()
 	// fmt.Printf("d%v ", diffLen)
 
-<<<<<<< HEAD
-	v.maybeWriteFrame(f, action.TxnReader.Data, positions)
-}
-
-func (v *Var) maybeWriteFrame(f *frame, txnBytes []byte, positions *common.Positions) {
-	if v.writeInProgress != nil {
-		v.writeInProgress = func() {
-			v.writeInProgress = nil
-			v.maybeWriteFrame(f, txnBytes, positions)
-=======
 	v.maybeWriteFrame(f, action)
 }
 
@@ -176,7 +159,6 @@
 		v.writeInProgress = func() {
 			v.writeInProgress = nil
 			v.maybeWriteFrame(f, action)
->>>>>>> d3f324c7
 		}
 		return
 	}
@@ -195,10 +177,7 @@
 	varCap.SetWritesClock(f.frameWritesClock.AsData())
 	varData := common.SegToBytes(varSeg)
 
-<<<<<<< HEAD
-=======
 	curFrameOnDisk := v.curFrameOnDisk
->>>>>>> d3f324c7
 	// to ensure correct order of writes, schedule the write from
 	// the current go-routine...
 	future := v.db.ReadWriteTransaction(func(rwtxn *mdbs.RWTxn) interface{} {
