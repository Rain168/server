package txnengine

import (
	"bytes"
	"errors"
	"fmt"
	capn "github.com/glycerine/go-capnproto"
	"github.com/go-kit/kit/log"
	mdbs "github.com/msackman/gomdb/server"
	sl "github.com/msackman/skiplist"
	"goshawkdb.io/common"
	cmsgs "goshawkdb.io/common/capnp"
	"goshawkdb.io/server"
	msgs "goshawkdb.io/server/capnp"
	"goshawkdb.io/server/types"
	sconn "goshawkdb.io/server/types/connections/server"
	"goshawkdb.io/server/utils"
	"goshawkdb.io/server/utils/binarybackoff"
	"goshawkdb.io/server/utils/status"
	"goshawkdb.io/server/utils/txnreader"
	vc "goshawkdb.io/server/utils/vectorclock"
	"sort"
	"time"
)

var AbortRollNotFirst = errors.New("AbortRollNotFirst")
var AbortRollNotInPermutation = errors.New("AbortRollNotInPermutation")

type frame struct {
	logger           log.Logger
	parent           *frame
	child            *frame
	v                *Var
	frameTxnId       *common.TxnId
	frameTxnActions  *txnreader.TxnActions
	frameTxnClock    *vc.VectorClockMutable // the clock (including merge missing) of the frame txn
	frameWritesClock *vc.VectorClockMutable // max elems from all writes of all txns in parent frame
	readVoteClock    *vc.VectorClockMutable
	positions        *common.Positions
	mask             *vc.VectorClockMutable
	scheduleBackoff  *binarybackoff.BinaryBackoffEngine
	frameOpen
	frameClosed
	frameErase
	currentState frameStateMachineComponent
}

func NewFrame(parent *frame, v *Var, txnId *common.TxnId, txnActions *txnreader.TxnActions, txnClock, writesClock *vc.VectorClockMutable) *frame {
	f := &frame{
		parent:           parent,
		v:                v,
		frameTxnId:       txnId,
		frameTxnActions:  txnActions,
		frameTxnClock:    txnClock,
		frameWritesClock: writesClock,
	}
	if parent == nil {
		f.positions = v.positions
		f.mask = vc.NewVectorClock().AsMutable()
		f.scheduleBackoff = binarybackoff.NewBinaryBackoffEngine(v.rng, server.VarRollDelayMin, server.VarRollDelayMax)
	} else {
		f.positions = parent.positions
		f.mask = parent.mask
		f.scheduleBackoff = parent.scheduleBackoff
		f.scheduleBackoff.Shrink(server.VarRollDelayMin)
	}
	f.init()

	utils.DebugLog(f.ensureLogger(), "debug", "NewFrame.", "frameTxnClock", txnClock, "frameWritesClock", writesClock, "positions", f.positions)
	f.maybeStartRoll()
	return f
}

func (f *frame) ensureLogger() log.Logger {
	if utils.Debugging && f.logger == nil {
		f.logger = log.With(f.v.vm.logger, "VarUUId", f.v.UUId, "frameTxnId", f.frameTxnId)
	}
	return f.logger
}

func (f *frame) init() {
	f.frameOpen.init(f)
	f.frameClosed.init(f)
	f.frameErase.init(f)

	f.currentState = &f.frameOpen
	f.currentState.start()
}

func (f *frame) nextState() {
	switch f.currentState {
	case &f.frameOpen:
		f.currentState = &f.frameClosed
	case &f.frameClosed:
		f.currentState = &f.frameErase
	case &f.frameErase:
		f.currentState = nil
		return
	}
	f.currentState.start()
}

func (f *frame) String() string {
	return fmt.Sprintf("%v Frame %v (%v) r%v w%v", f.v.UUId, f.frameTxnId, f.frameTxnClock.Len(), f.readVoteClock, f.writeVoteClock)
}

func (f *frame) Status(sc *status.StatusConsumer) {
	sc.Emit(f.String())
	readHistogram := make([]int, 4)
	for node := f.reads.First(); node != nil; node = node.Next() {
		readHistogram[int(node.Value.(txnStatus))]++
	}
	writeHistogram := make([]int, 4)
	for node := f.writes.First(); node != nil; node = node.Next() {
		writeHistogram[int(node.Value.(txnStatus))]++
	}
	sc.Emit(fmt.Sprintf("- Read Count: %v %v", f.reads.Len(), readHistogram))
	sc.Emit(fmt.Sprintf("- Uncommitted Read Count: %v", f.uncommittedReads))
	sc.Emit(fmt.Sprintf("- Learnt future reads: %v", len(f.learntFutureReads)))
	sc.Emit(fmt.Sprintf("- Write Count: %v %v", f.writes.Len(), writeHistogram))
	sc.Emit(fmt.Sprintf("- Uncommitted Write Count: %v", f.uncommittedWrites))
	sc.Emit(fmt.Sprintf("- RW Present: %v", f.rwPresent))
	sc.Emit(fmt.Sprintf("- Mask: %v", f.mask))
	sc.Emit(fmt.Sprintf("- Current State: %v", f.currentState))
	sc.Emit(fmt.Sprintf("- Roll scheduled/active? %v/%v", f.rollScheduled != nil, f.rollActive))
	sc.Emit(fmt.Sprintf("- DescendentOnDisk? %v", f.onDisk))
	sc.Emit(fmt.Sprintf("- Child == nil? %v", f.child == nil))
	sc.Emit(fmt.Sprintf("- Parent == nil? %v", f.parent == nil))
	if f.parent != nil {
		f.parent.Status(sc.Fork())
	}
	sc.Join()
}

type txnStatus uint8

const (
	postponed   txnStatus = iota
	uncommitted txnStatus = iota
	committed   txnStatus = iota
	completing  txnStatus = iota
)

// State machine

type frameStateMachineComponent interface {
	init(*frame)
	start()
}

// open

type frameOpen struct {
	*frame
	reads              *sl.SkipList
	learntFutureReads  []*localAction
	maxUncommittedRead *localAction
	uncommittedReads   uint
	writeVoteClock     *vc.VectorClockMutable
	writes             *sl.SkipList
	clientWrites       map[common.ClientId]types.EmptyStruct
	uncommittedWrites  uint
	rwPresent          bool
	rollScheduled      *time.Time
	rollActive         bool
	rollTxn            *cmsgs.ClientTxn
	rollTxnPos         map[common.VarUUId]*types.PosCapVer
}

func (fo *frameOpen) init(f *frame) {
	fo.frame = f
	fo.reads = sl.New(f.v.rng)
	fo.learntFutureReads = []*localAction{}
	fo.writes = sl.New(f.v.rng)
	fo.clientWrites = make(map[common.ClientId]types.EmptyStruct)
}

func (fo *frameOpen) start()         {}
func (fo *frameOpen) String() string { return "frameOpen" }

<<<<<<< HEAD
=======
func (fo *frameOpen) ensureFrameTxnActions() *txnreader.TxnActions {
	if fo.frameTxnActions == nil {
		var writeTxnBytes []byte
		if complete, err := fo.v.db.ReadonlyTransaction(func(rtxn *mdbs.RTxn) interface{} {
			writeTxnBytes = fo.v.db.ReadTxnBytesFromDisk(rtxn, fo.frameTxnId)
			return types.EmptyStructVal
		}).ResultError(); err == nil && complete != nil && len(writeTxnBytes) > 0 {
			txn := txnreader.TxnReaderFromData(writeTxnBytes)
			fo.frameTxnActions = txn.Actions(false)
		} else if err != nil {
			panic(err)
		} else {
			panic(fmt.Sprintf("%v found empty frame txn!", fo.frame))
		}
	}
	return fo.frameTxnActions
}

func (fo *frameOpen) ReadRetry(action *localAction) bool {
	txn := action.Txn
	utils.DebugLog(fo.ensureLogger(), "debug", "ReadRetry", "TxnId", txn.Id)
	switch {
	case fo.currentState != fo:
		panic(fmt.Sprintf("%v ReadRetry called for %v with frame in state %v", fo.v, txn, fo.currentState))
	case fo.frameTxnId == nil || fo.frameTxnId.Compare(action.readVsn) == common.EQ:
		return false
	default:
		utils.DebugLog(fo.ensureLogger(), "debug", "VoteBadRead", "frameTxnClock", fo.frameTxnClock, "TxnId", txn.Id)
		action.VoteBadRead(fo.frameTxnClock, fo.frameTxnId, fo.ensureFrameTxnActions())
		fo.v.maybeMakeInactive()
		return true
	}
}

>>>>>>> d3f324c7
func (fo *frameOpen) AddRead(action *localAction) {
	txn := action.Txn
	utils.DebugLog(fo.ensureLogger(), "debug", "AddRead", "TxnId", txn.Id, "vsn", action.readVsn)
	switch {
	case fo.currentState != fo:
		panic(fmt.Sprintf("%v AddRead called for %v with frame in state %v", fo.v, txn, fo.currentState))
	case fo.writes.Len() != 0 || fo.frameTxnId == nil:
		// We could have learnt a write at this point but we're still fine to accept smaller reads.
		utils.DebugLog(fo.ensureLogger(), "debug", "VoteDeadlock", "TxnId", txn.Id)
		action.VoteDeadlock(fo.frameTxnClock)
	case fo.frameTxnId.Compare(action.readVsn) != common.EQ:
		utils.DebugLog(fo.ensureLogger(), "debug", "VoteBadRead", "frameTxnClock", fo.frameTxnClock, "TxnId", txn.Id)
		action.VoteBadRead(fo.frameTxnClock, fo.frameTxnId, fo.ensureFrameTxnActions())
		fo.v.maybeMakeInactive()
	case fo.reads.Get(action) == nil:
		fo.uncommittedReads++
		fo.reads.Insert(action, uncommitted)
		if fo.maxUncommittedRead == nil || fo.maxUncommittedRead.Compare(action) == sl.LT {
			fo.maxUncommittedRead = action
		}
		action.frame = fo.frame
		fo.calculateReadVoteClock()
<<<<<<< HEAD
		if !action.VoteCommit(fo.readVoteClock, nil) {
=======
		utils.DebugLog(fo.ensureLogger(), "debug", "VoteCommit", "readVoteClock", fo.readVoteClock, "TxnId", txn.Id)
		if !action.VoteCommit(fo.readVoteClock) {
>>>>>>> d3f324c7
			fo.ReadAborted(action)
		}
	default:
		panic(fmt.Sprintf("%v AddRead called for known txn %v", fo.frame, txn))
	}
}

func (fo *frameOpen) ReadAborted(action *localAction) {
	txn := action.Txn
	utils.DebugLog(fo.ensureLogger(), "debug", "ReadAborted", "TxnId", txn.Id)
	if fo.currentState != fo {
		panic(fmt.Sprintf("%v ReadAborted called for %v with frame in state %v", fo.frame, txn, fo.currentState))
	}
	if node := fo.reads.Get(action); node != nil && node.Value == uncommitted {
		prev := node.Prev()
		node.Remove()
		fo.uncommittedReads--
		action.frame = nil
		fo.maybeFindMaxReadFrom(action, prev)
		fo.v.maybeMakeInactive()
	} else {
		panic(fmt.Sprintf("%v ReadAborted called for unknown txn %v", fo.frame, txn))
	}
}

func (fo *frameOpen) ReadCommitted(action *localAction) {
	txn := action.Txn
	utils.DebugLog(fo.ensureLogger(), "debug", "ReadCommitted", "TxnId", txn.Id)
	if fo.currentState != fo {
		panic(fmt.Sprintf("%v ReadAborted called for %v with frame in state %v", fo.v, txn, fo.currentState))
	}
	if node := fo.reads.Get(action); node != nil && node.Value == uncommitted {
		node.Value = committed
		fo.uncommittedReads--
		fo.maybeFindMaxReadFrom(action, node.Prev())
	} else {
		panic(fmt.Sprintf("%v ReadCommitted called for unknown txn %v", fo.frame, txn))
	}
}

func (fo *frameOpen) AddWrite(action *localAction) {
	txn := action.Txn
<<<<<<< HEAD
	utils.DebugLog(fo.v.vm.logger, "debug", "AddWrite", "frame", fo.frame, "TxnId", txn.Id)
	cid := txn.Id.ClientId(common.RMIdEmpty)
=======
	utils.DebugLog(fo.ensureLogger(), "debug", "AddWrite", "TxnId", txn.Id)
	cid := txn.Id.ClientId()
>>>>>>> d3f324c7
	_, found := fo.clientWrites[cid]
	switch {
	case fo.currentState != fo:
		panic(fmt.Sprintf("%v AddWrite called for %v with frame in state %v", fo.v, txn, fo.currentState))
	case fo.rwPresent || (fo.maxUncommittedRead != nil && action.Compare(fo.maxUncommittedRead) == sl.LT) || found || len(fo.learntFutureReads) != 0:
		utils.DebugLog(fo.ensureLogger(), "debug", "VoteDeadlock", "TxnId", txn.Id)
		action.VoteDeadlock(fo.frameTxnClock)
	case fo.writes.Get(action) == nil:
		fo.uncommittedWrites++
		fo.clientWrites[cid] = types.EmptyStructVal
		action.frame = fo.frame
		if fo.uncommittedReads == 0 {
			fo.writes.Insert(action, uncommitted)
			fo.calculateWriteVoteClock()
<<<<<<< HEAD
			if !action.VoteCommit(fo.writeVoteClock, fo.v.subscriptions) {
=======
			utils.DebugLog(fo.ensureLogger(), "debug", "VoteCommit", "writeVoteClock", fo.writeVoteClock, "TxnId", txn.Id)
			if !action.VoteCommit(fo.writeVoteClock) {
>>>>>>> d3f324c7
				fo.WriteAborted(action, true)
			}
		} else {
			fo.writes.Insert(action, postponed)
		}
	default:
		panic(fmt.Sprintf("%v AddWrite called for known txn %v", fo.frame, txn))
	}
}

func (fo *frameOpen) WriteAborted(action *localAction, permitInactivate bool) {
	txn := action.Txn
	utils.DebugLog(fo.ensureLogger(), "debug", "WriteAborted", "frame", fo.frame, "TxnId", txn.Id)
	if fo.currentState != fo {
		panic(fmt.Sprintf("%v WriteAborted called for %v with frame in state %v", fo.v, txn, fo.currentState))
	}
	if node := fo.writes.Get(action); node != nil && node.Value == uncommitted {
		node.Remove()
		fo.uncommittedWrites--
		delete(fo.clientWrites, txn.Id.ClientId(common.RMIdEmpty))
		action.frame = nil
		if fo.writes.Len() == 0 {
			fo.writeVoteClock = nil
			fo.maybeStartRoll()
			if permitInactivate {
				fo.v.maybeMakeInactive()
			}
		} else {
			fo.maybeCreateChild()
		}
	} else {
		panic(fmt.Sprintf("%v WriteAborted called for unknown txn %v", fo.frame, txn))
	}
}

func (fo *frameOpen) WriteCommitted(action *localAction) {
	txn := action.Txn
	utils.DebugLog(fo.ensureLogger(), "debug", "WriteCommitted", "TxnId", txn.Id)
	if fo.currentState != fo {
		panic(fmt.Sprintf("%v WriteCommitted called for %v with frame in state %v", fo.v, txn, fo.currentState))
	}
	if node := fo.writes.Get(action); node != nil && node.Value == uncommitted {
		node.Value = committed
		fo.uncommittedWrites--
		if fo.positions == nil && action.createPositions != nil {
			fo.positions = action.createPositions
		}
		fo.maybeCreateChild()
	} else {
		panic(fmt.Sprintf("%v WriteCommitted called for unknown txn %v", fo.frame, txn))
	}
}

func (fo *frameOpen) AddReadWrite(action *localAction) {
	txn := action.Txn
	utils.DebugLog(fo.ensureLogger(), "debug", "AddReadWrite", "TxnId", txn.Id, "vsn", action.readVsn)
	switch {
	case fo.currentState != fo:
		panic(fmt.Sprintf("%v AddReadWrite called for %v with frame in state %v", fo.v, txn, fo.currentState))
	case fo.writes.Len() != 0 || (fo.maxUncommittedRead != nil && action.Compare(fo.maxUncommittedRead) == sl.LT) || fo.frameTxnId == nil || len(fo.learntFutureReads) != 0:
		utils.DebugLog(fo.ensureLogger(), "debug", "VoteDeadlock", "TxnId", txn.Id)
		action.VoteDeadlock(fo.frameTxnClock)
	case fo.frameTxnId.Compare(action.readVsn) != common.EQ:
		utils.DebugLog(fo.ensureLogger(), "debug", "VoteBadRead", "frameTxnClock", fo.frameTxnClock, "TxnId", txn.Id)
		action.VoteBadRead(fo.frameTxnClock, fo.frameTxnId, fo.ensureFrameTxnActions())
		fo.v.maybeMakeInactive()
	case fo.writes.Get(action) == nil:
		fo.rwPresent = true
		fo.uncommittedWrites++
		action.frame = fo.frame
		if fo.uncommittedReads == 0 {
			fo.writes.Insert(action, uncommitted)
			fo.calculateWriteVoteClock()
<<<<<<< HEAD
			if !action.VoteCommit(fo.writeVoteClock, fo.v.subscriptions) {
=======
			utils.DebugLog(fo.ensureLogger(), "debug", "VoteCommit", "writeVoteClock", fo.writeVoteClock, "TxnId", txn.Id)
			if !action.VoteCommit(fo.writeVoteClock) {
>>>>>>> d3f324c7
				fo.ReadWriteAborted(action, true)
			}
		} else {
			fo.writes.Insert(action, postponed)
		}
	default:
		panic(fmt.Sprintf("%v AddReadWrite called for known txn %v", fo.frame, txn))
	}
}

func (fo *frameOpen) ReadWriteAborted(action *localAction, permitInactivate bool) {
	txn := action.Txn
	utils.DebugLog(fo.ensureLogger(), "debug", "ReadWriteAborted", "TxnId", txn.Id)
	if fo.currentState != fo {
		panic(fmt.Sprintf("%v ReadWriteAborted called for %v with frame in state %v", fo.v, txn, fo.currentState))
	}
	if node := fo.writes.Get(action); node != nil && node.Value == uncommitted {
		node.Remove()
		fo.uncommittedWrites--
		fo.rwPresent = false
		action.frame = nil
		if fo.writes.Len() == 0 {
			fo.writeVoteClock = nil
			fo.maybeStartRoll()
			if permitInactivate {
				fo.v.maybeMakeInactive()
			}
		} else {
			fo.maybeCreateChild()
		}
	} else {
		panic(fmt.Sprintf("%v ReadWriteAborted called for unknown txn %v", fo.frame, txn))
	}
}

func (fo *frameOpen) ReadWriteCommitted(action *localAction) {
	txn := action.Txn
	utils.DebugLog(fo.ensureLogger(), "debug", "ReadWriteCommitted", "TxnId", txn.Id)
	if fo.currentState != fo {
		panic(fmt.Sprintf("%v ReadWriteCommitted called for %v with frame in state %v", fo.v, txn, fo.currentState))
	}
	if node := fo.writes.Get(action); node != nil && node.Value == uncommitted {
		node.Value = committed
		fo.uncommittedWrites--
		fo.maybeCreateChild()
	} else {
		panic(fmt.Sprintf("%v ReadWriteCommitted called for unknown txn %v", fo.frame, txn))
	}
}

func (fo *frameOpen) ReadLearnt(action *localAction) bool {
	txn := action.Txn
	if fo.currentState != fo {
		panic(fmt.Sprintf("%v ReadLearnt called for %v with frame in state %v", fo.v, txn, fo.currentState))
	}
	actClockElem := action.outcomeClock.At(fo.v.UUId)
	if actClockElem == 0 {
		panic("About to do 0 - 1 in uint64")
	}
	actClockElem--
	reqClockElem := fo.frameTxnClock.At(fo.v.UUId)
	if action.readVsn.Compare(fo.frameTxnId) != common.EQ {
		// The write would be one less than the read. We want to know if
		// this read is of a write before or after our current frame
		// write. If the clock elems are equal then the read _must_ be
		// of a write that is after this frame write and we created this
		// frame "early", so we should store the read. So that means we
		// only should ignore this read if its write clock elem is < our
		// frame write clock elem.
		if actClockElem < reqClockElem {
			utils.DebugLog(fo.ensureLogger(), "debug", "ReadLearnt. Ignored. Too Old.", "TxnId", txn.Id)
			fo.maybeStartRoll()
			return false
		} else {
			utils.DebugLog(fo.ensureLogger(), "debug", "ReadLearnt. Future frame.", "TxnId", txn.Id)
			fo.learntFutureReads = append(fo.learntFutureReads, action)
			action.frame = fo.frame
			return true
		}
	}
	if actClockElem != reqClockElem {
		panic(fmt.Sprintf("%v oddness in read learnt: read is of right version, but clocks differ (action=%v != frame=%v) (%v)", fo.frame, actClockElem, reqClockElem, action))
	}
	if fo.reads.Get(action) == nil {
		fo.reads.Insert(action, committed)
		action.frame = fo.frame
		// If we had voted on this txn (rather than learning it), then
		// every element within our readVoteClock we would find within
		// the action.outcomeClock (albeit possibly at a later
		// version). Thus if anything within our readVoteClock is _not_
		// in the action.outcomeClock then we know that we must be
		// missing some TGCs - essentially we can infer TGCs by
		// observing the outcome clocks on future txns we learn.
		fo.calculateReadVoteClock()
		mask := vc.NewVectorClock().AsMutable()
		fo.readVoteClock.ForEach(func(vUUId *common.VarUUId, v uint64) bool {
			if action.outcomeClock.At(vUUId) == 0 {
				mask.SetVarIdMax(vUUId, v)
			}
			return true
		})
		fo.subtractClock(mask)
		utils.DebugLog(fo.ensureLogger(), "debug", "ReadLearnt", "TxnId", txn.Id, "uncommittedReads", fo.uncommittedReads, "uncommittedWrites", fo.uncommittedWrites)
		fo.maybeStartRoll()
		return true
	} else {
		panic(fmt.Sprintf("%v ReadLearnt called for known txn %v", fo.frame, txn))
	}
}

func (fo *frameOpen) WriteLearnt(action *localAction) bool {
	txn := action.Txn
	if fo.currentState != fo {
		panic(fmt.Sprintf("%v WriteLearnt called for %v with frame in state %v", fo.v, txn, fo.currentState))
	}
	actClockElem := action.outcomeClock.At(fo.v.UUId)
	reqClockElem := fo.frameTxnClock.At(fo.v.UUId)
	if actClockElem < reqClockElem || (actClockElem == reqClockElem && action.Id.Compare(fo.frameTxnId) == common.LT) {
		utils.DebugLog(fo.ensureLogger(), "debug", "WriteLearnt. Ignored. Too Old.", "TxnId", txn.Id)
		fo.maybeStartRoll()
		return false
	}
	if action.Id.Compare(fo.frameTxnId) == common.EQ {
		utils.DebugLog(fo.ensureLogger(), "debug", "WriteLearnt. Duplicate of current frame.", "TxnId", txn.Id)
		fo.maybeStartRoll()
		return false
	}
	if actClockElem == reqClockElem {
		// ok, so ourself and this txn were actually siblings, but we
		// created this frame before we knew that. By definition, there
		// cannot be any committed reads of us.
		if fo.reads.Len() > fo.uncommittedReads {
			panic(fmt.Sprintf("%v (%v) Found committed reads where there should have been none for action %v (%v)", fo.frame, fo.frameTxnClock, action, action.outcomeClock))
		}
	}
	if fo.writes.Get(action) == nil {
		fo.writes.Insert(action, committed)
		action.frame = fo.frame
		if fo.positions == nil && action.createPositions != nil {
			fo.positions = action.createPositions
		}
		// See corresponding comment in ReadLearnt. We only force the
		// readvoteclock here because we cannot calculate the
		// writevoteclock because we may have uncommitted reads.
		clock := fo.writeVoteClock
		if clock == nil {
			fo.calculateReadVoteClock()
			clock = fo.readVoteClock
		}
		mask := vc.NewVectorClock().AsMutable()
		clock.ForEach(func(vUUId *common.VarUUId, v uint64) bool {
			if action.outcomeClock.At(vUUId) == 0 {
				mask.SetVarIdMax(vUUId, v)
			}
			return true
		})
		fo.subtractClock(mask)
		utils.DebugLog(fo.ensureLogger(), "debug", "WriteLearnt", "TxnId", txn.Id, "uncommittedReads", fo.uncommittedReads, "uncommittedWrites", fo.uncommittedWrites)
		fo.maybeCreateChild()
		return true
	} else {
		panic(fmt.Sprintf("%v WriteLearnt called for known txn %v", fo.frame, txn))
	}
}

func (fo *frameOpen) maybeFindMaxReadFrom(action *localAction, node *sl.Node) {
	if fo.uncommittedReads == 0 {
		fo.maxUncommittedRead = nil
		fo.maybeStartWrites()
	} else if fo.maxUncommittedRead == action {
		for {
			if node.Value == uncommitted {
				fo.maxUncommittedRead = node.Key.(*localAction)
				break
			}
			node = node.Prev()
		}
	}
}

func (fo *frameOpen) maybeStartWrites() {
	fo.maybeStartRoll()
	if fo.writes.Len() == 0 || fo.uncommittedReads != 0 {
		return
	}
	if fo.uncommittedWrites == 0 {
		// fo.writes must be full of learnt writes only
		fo.maybeCreateChild()
	} else {
		fo.calculateWriteVoteClock()
		for node := fo.writes.First(); node != nil; {
			next := node.Next()
			if node.Value == postponed {
				node.Value = uncommitted
<<<<<<< HEAD
				if action := node.Key.(*localAction); !action.VoteCommit(fo.writeVoteClock, fo.v.subscriptions) {
=======
				action := node.Key.(*localAction)
				utils.DebugLog(fo.ensureLogger(), "debug", "VoteCommit", "writeVoteClock", fo.writeVoteClock, "TxnId", action.Txn.Id)
				if !action.VoteCommit(fo.writeVoteClock) {
>>>>>>> d3f324c7
					if action.IsRead() {
						fo.ReadWriteAborted(action, false)
					} else {
						fo.WriteAborted(action, false)
					}
				}
			}
			node = next
		}
	}
}

func (fo *frameOpen) calculateReadVoteClock() {
	if fo.readVoteClock == nil {
		if fo.frameWritesClock.At(fo.v.UUId) == 0 {
			panic(fmt.Sprintf("%v no write to self! %v", fo.frame, fo.frameWritesClock))
		}

		// see notes below in calculateWriteVoteClock!
		clock := fo.frameTxnClock.Clone()
		if fo.mask.Len()+fo.frameWritesClock.Len() > clock.Len() {
			// mask is bigger, so look through clock
			clock.ForEach(func(vUUId *common.VarUUId, v uint64) bool {
				if m := fo.mask.At(vUUId); m >= v {
					clock.Delete(vUUId)
				} else if w := fo.frameWritesClock.At(vUUId); w == v {
					clock.Bump(vUUId, 1)
				}
				return true
			})

		} else {
			fo.mask.ForEach(func(vUUId *common.VarUUId, m uint64) bool {
				if v := clock.At(vUUId); m >= v {
					clock.Delete(vUUId)
				}
				return true
			})
			fo.frameWritesClock.ForEach(func(vUUId *common.VarUUId, w uint64) bool {
				if v := clock.At(vUUId); v == w {
					clock.Bump(vUUId, 1)
				}
				return true
			})
		}

		fo.readVoteClock = clock
	}
}

func (fo *frameOpen) calculateWriteVoteClock() {
	if fo.writeVoteClock == nil {
		fo.calculateReadVoteClock()
		clock := fo.readVoteClock.Clone()
		written := vc.NewVectorClock().AsMutable()
		for node := fo.reads.First(); node != nil; node = node.Next() {
			action := node.Key.(*localAction)
			clock.MergeInMax(action.outcomeClock)
			for _, k := range action.writes {
				written.SetVarIdMax(k, action.outcomeClock.At(k))
			}
		}

		// Everything in written is also in clock. But the value in
		// written can be lower than in clock because a txn may have a
		// future read of a var with a higher clock elem.  But if the
		// mask is > then the value in clock then it can't be the case
		// that the value in mask is <= the value in written.

		if fo.mask.Len()+written.Len() > clock.Len() {
			// mask is bigger, so loop through clock
			clock.ForEach(func(vUUId *common.VarUUId, v uint64) bool {
				if m := fo.mask.At(vUUId); m >= v {
					clock.Delete(vUUId)
				} else if w := written.At(vUUId); w == v {
					clock.Bump(vUUId, 1)
				}
				return true
			})

		} else {
			// mask is smaller, so loop through mask. But this means we
			// have to do written separately
			fo.mask.ForEach(func(vUUId *common.VarUUId, m uint64) bool {
				if v := clock.At(vUUId); m >= v {
					// there is no risk we will add this back in in the
					// written loop (see above)
					clock.Delete(vUUId)
				}
				return true
			})
			written.ForEach(func(vUUId *common.VarUUId, w uint64) bool {
				if v := clock.At(vUUId); v == w {
					clock.Bump(vUUId, 1)
				}
				return true
			})
		}

		fo.writeVoteClock = clock
	}
}

func (fo *frameOpen) maybeCreateChild() {
	// still working on reads   || still working on writes   || never done any writes || first frame on var creation and we've not yet seen the actual create yet
	if fo.uncommittedReads != 0 || fo.uncommittedWrites != 0 || fo.writes.Len() == 0 || fo.positions == nil {
		return
	}

	// fmt.Printf("r%vw%v ", fo.reads.Len(), fo.writes.Len())

	// First we need to order by local elem. Because writes is a
	// skiplist of txns in txnid order, the lists we append to will
	// also remain in txnid order.
	vUUId := fo.v.UUId
	localElemValToTxns := make(map[uint64]*[]*localAction)
	localElemVals := uint64s([]uint64{})
	for node := fo.writes.First(); node != nil; node = node.Next() {
		action := node.Key.(*localAction)
		localElemVal := action.outcomeClock.At(vUUId)
		if listPtr, found := localElemValToTxns[localElemVal]; found {
			*listPtr = append(*listPtr, action)
		} else {
			list := []*localAction{action}
			localElemValToTxns[localElemVal] = &list
			localElemVals = append(localElemVals, localElemVal)
		}
	}
	localElemVals.Sort()

	var clock, written *vc.VectorClockMutable

	elem := fo.frameTxnClock.At(fo.v.UUId)
	switch {
	case len(localElemVals) == 1 && localElemVals[0] == elem:
		// We must have learnt one or more writes that have the same
		// local elem as the frame txn so they were siblings of the
		// frame txn. By dfn, there can have been no successful reads of
		// this frame txn.
		clock = fo.frameTxnClock.Clone()
		written = fo.frameWritesClock.Clone()
		if fo.reads.Len() != 0 {
			panic(fmt.Sprintf("%v has committed reads even though frame has younger siblings", fo.frame))
		}

	case localElemVals[0] == elem:
		// We learnt of some siblings to this frame txn, but we also did
		// further work. Again, there can not have been any reads of
		// this frame txn. We can also ignore our siblings because the
		// further work will by definition include the consequences of
		// the siblings to this frame.
		localElemVals = localElemVals[1:]
		if fo.reads.Len() != 0 {
			panic(fmt.Sprintf("%v has committed reads even though frame has younger siblings", fo.frame))
		}
		fo.calculateWriteVoteClock()
		clock = fo.writeVoteClock
		written = vc.NewVectorClock().AsMutable()

	default:
		fo.calculateWriteVoteClock()
		clock = fo.writeVoteClock
		written = vc.NewVectorClock().AsMutable()
	}

	var winner *localAction

	for _, localElemVal := range localElemVals {
		actions := localElemValToTxns[localElemVal]
		for _, action := range *actions {
			outcomeClock := action.outcomeClock.AsMutable()
			action.outcomeClock = outcomeClock

			clock.MergeInMax(outcomeClock)
			outcomeClock.MergeInMissing(clock)
			winner = maxTxnByOutcomeClock(winner, action)

			if action.writesClock == nil {
				for _, k := range action.writes {
					written.SetVarIdMax(k, outcomeClock.At(k))
				}
			} else {
				written.MergeInMax(action.writesClock)
			}
		}
	}

	fo.child = NewFrame(fo.frame, fo.v, winner.Id, winner.TxnReader.Actions(false), winner.outcomeClock.AsMutable(), written)
	fo.v.SetCurFrame(fo.child, winner, fo.positions)
	for _, action := range fo.learntFutureReads {
		action.frame = nil
		utils.DebugLog(fo.ensureLogger(), "debug", "New frame learns future reads.")
		if !fo.child.ReadLearnt(action) {
			action.LocallyComplete()
		}
	}
	fo.learntFutureReads = nil
	fo.nextState()
	fo.readVoteClock = nil
	fo.writeVoteClock = nil
	fo.clientWrites = nil
	fo.rollTxn = nil
}

func (fo *frameOpen) basicRollCondition(rescheduling bool) bool {
	return (rescheduling || fo.rollScheduled == nil) && !fo.rollActive && fo.currentState == fo && fo.child == nil && fo.writes.Len() == 0 && fo.v.positions != nil && fo.v.curFrame == fo.frame &&
		(fo.reads.Len() > fo.uncommittedReads || (fo.frameTxnClock.Len() > fo.ensureFrameTxnActions().Actions().Len() && fo.parent == nil && fo.reads.Len() == 0 && len(fo.learntFutureReads) == 0))
}

func (fo *frameOpen) maybeStartRoll() {
	fo.maybeStartRollFrom(false)
}

func (fo *frameOpen) maybeStartRollFrom(rescheduling bool) {
	if fo.basicRollCondition(rescheduling) {
		multiplier := 0
		for node := fo.reads.First(); node != nil; node = node.Next() {
			if node.Value == committed {
				multiplier += node.Key.(*localAction).TxnReader.Actions(true).Actions().Len()
			}
		}
		now := time.Now()
		quietDuration := server.VarRollTimeExpectation * time.Duration(multiplier)
		probOfZero := fo.v.poisson.P(quietDuration, 0, now)
		elapsed := time.Duration(0)
		if fo.rollScheduled == nil {
			fo.rollScheduled = &now
		} else {
			elapsed = now.Sub(*fo.rollScheduled)
		}
		// fmt.Printf("s%v(%v|%v)\n", fo.v.UUId, probOfZero, fo.scheduleBackoff.Cur)
		if fo.v.vm.RollAllowed && (probOfZero > server.VarRollPRequirement || (elapsed > server.VarRollDelayMax)) {
			// fmt.Printf("%v r%v %v\n", now, fo.v.UUId, elapsed)
			fo.startRoll(rollCallback{
				frameOpen: fo,
				forceRoll: elapsed > server.VarRollForceNotFirstAfter,
			})
		} else {
			fo.scheduleRoll()
		}
	} else if rescheduling {
		fo.rollScheduled = nil
	}
}

func (fo *frameOpen) scheduleRoll() {
	utils.DebugLog(fo.ensureLogger(), "debug", "Roll callback scheduled.")
	fo.v.vm.ScheduleCallback(fo.scheduleBackoff.Advance(), func(*time.Time) {
		fo.v.applyToSelf(func() {
			fo.maybeStartRollFrom(true)
		})
	})
}

func (fo *frameOpen) startRoll(rollCB rollCallback) {
	fo.rollActive = true
	// must do roll txn creation in the main go-routine
	ctxn, varPosVerMap := fo.createRollClientTxn()
	utils.DebugLog(fo.ensureLogger(), "debug", "Starting roll.")
	go func() {
		// Yes, we really must mark these as topology txns so that they
		// are allowed through during topology changes.
		_, outcome, err := fo.v.vm.RunClientTransaction(ctxn, true, varPosVerMap, rollCB.rollTranslationCallback)
		ow := ""
		if outcome != nil {
			ow = fmt.Sprint(outcome.Which())
			if outcome.Which() == msgs.OUTCOME_ABORT {
				ow += fmt.Sprintf("-%v", outcome.Abort().Which())
			}
		}
		// fmt.Printf("%v r%v (%v)\n", fo.v.UUId, ow, err == AbortRollNotFirst)
		fo.v.applyToSelf(func() {
			utils.DebugLog(fo.ensureLogger(), "debug", "Roll finished.", "outcome", ow, "error", err)
			if fo.v.curFrame != fo.frame {
				return
			}
			fo.rollActive = false
			if (outcome == nil && err != nil) || (outcome != nil && outcome.Which() != msgs.OUTCOME_COMMIT) {
				if err == AbortRollNotInPermutation {
					// we need to go to sleep - this var has been removed from this RM
					fo.rollScheduled = nil
					fo.v.maybeMakeInactive()
				} else {
					fo.scheduleRoll()
				}
			}
		})
	}()
}

type rollCallback struct {
	*frameOpen
	forceRoll bool
}

// careful in here: we'll be running this inside localConnection's actor.
func (rc rollCallback) rollTranslationCallback(cAction *cmsgs.ClientAction, action *msgs.Action, hashCodes []common.RMId, connections map[common.RMId]*sconn.ServerConnection) error {
	// We cannot roll for anyone else. This could try to happen during
	// immigration, which is very bad because we will probably have the
	// wrong hashcodes so could cause divergence.
	foundSelf := false
	for _, rmId := range hashCodes {
		if foundSelf = rmId == rc.v.vm.RMId; foundSelf {
			break
		} else if _, found := connections[rmId]; !rc.forceRoll && found {
			// we're not forced, and there is someone else alive ahead of us who should be doing the roll.
			return AbortRollNotFirst
		}
	}
	if !foundSelf {
		return AbortRollNotInPermutation
	}
	return nil
}

func (fo *frameOpen) createRollClientTxn() (*cmsgs.ClientTxn, map[common.VarUUId]*types.PosCapVer) {
	if fo.rollTxn != nil {
		return fo.rollTxn, fo.rollTxnPos
	}
	var origAction *msgs.Action
	vUUIdBytes := fo.v.UUId[:]
	txnActions := fo.ensureFrameTxnActions().Actions()
	for idx, l := 0, txnActions.Len(); idx < l; idx++ {
		action := txnActions.At(idx)
		if bytes.Equal(action.VarId(), vUUIdBytes) {
			origAction = &action
			break
		}
	}

	posMap := make(map[common.VarUUId]*types.PosCapVer)

	seg := capn.NewBuffer(nil)
	ctxn := cmsgs.NewClientTxn(seg)
	ctxn.SetRetry(false)
	actions := cmsgs.NewClientActionList(seg, 1)
	ctxn.SetActions(actions)
	action := actions.At(0)
	action.SetVarId(fo.v.UUId[:])
	action.SetActionType(cmsgs.CLIENTACTIONTYPE_ROLL)
	action.SetModified()
	modified := action.Modified()
	origModified := origAction.Modified()
	modified.SetValue(origModified.Value())
	origRefs := origModified.References()

	refVarList := cmsgs.NewClientVarIdPosList(seg, origRefs.Len())
	modified.SetReferences(refVarList)
	for idx, l := 0, origRefs.Len(); idx < l; idx++ {
		origRef := origRefs.At(idx)
		vUUId := common.MakeVarUUId(origRef.Id())
		// these are needed because the translation verifies the refs are valid
		pos := common.Positions(origRef.Positions())
		posMap[*vUUId] = &types.PosCapVer{
			Positions:  &pos,
			Capability: common.NewCapability(origRef.Capability()),
		}
		varIdPos := refVarList.At(idx)
		varIdPos.SetVarId(vUUId[:])
		varIdPos.SetCapability(origRef.Capability())
	}
	fo.rollTxn = &ctxn
	// we do this one last in case our own refs point at ourself and so
	// we need to overwrite it to include the correct version
	posMap[*fo.v.UUId] = &types.PosCapVer{
		Positions:  fo.v.positions,
		Capability: common.ReadWriteCapability,
		Version:    fo.frameTxnId,
	}
	fo.rollTxnPos = posMap
	return &ctxn, posMap
}

func (fo *frameOpen) subtractClock(clock vc.VectorClock) {
	if fo.currentState != fo {
		panic(fmt.Sprintf("%v subtractClock called with frame in state %v", fo.v, fo.currentState))
	}
	if changed := fo.mask.MergeInMax(clock); changed {
		fo.mask.Delete(fo.v.UUId)
		if fo.writes.Len() == 0 && len(fo.learntFutureReads) == 0 {
			fo.writeVoteClock = nil
			if fo.reads.Len() == 0 {
				fo.readVoteClock = nil
			}
		}
	}
}

func (fo *frameOpen) isIdle() bool {
	return fo.parent == nil && fo.rollScheduled == nil && fo.isEmpty()
}

func (fo *frameOpen) isEmpty() bool {
	return fo.currentState == fo && !fo.rollActive && fo.child == nil && fo.writes.Len() == 0 && fo.reads.Len() == 0 && len(fo.learntFutureReads) == 0
}

// closed

type frameClosed struct {
	*frame
	onDisk bool
}

func (fc *frameClosed) init(f *frame) {
	fc.frame = f
}

func (fc *frameClosed) start() {
	fc.MaybeCompleteTxns()
}

func (fc *frameClosed) String() string { return "frameClosed" }

func (fc *frameClosed) DescendentOnDisk() bool {
	if !fc.onDisk {
		utils.DebugLog(fc.ensureLogger(), "debug", "DescendentOnDisk")
		fc.onDisk = true
		fc.MaybeCompleteTxns()
		return true
	}
	return false
}

func (fc *frameClosed) MaybeCompleteTxns() {
	if fc.currentState == fc && fc.onDisk && fc.parent == nil {
		utils.DebugLog(fc.ensureLogger(), "debug", "MaybeCompleteTxns")
		fc.nextState()
		for node := fc.reads.First(); node != nil; node = node.Next() {
			if node.Value == committed {
				node.Key.(*localAction).LocallyComplete()
				node.Value = completing
			} else {
				panic(fmt.Sprintf("Not committed! %v %v %v", fc.frame, node.Key, node.Value))
			}
		}
		for node := fc.writes.First(); node != nil; node = node.Next() {
			if node.Value == committed {
				node.Key.(*localAction).LocallyComplete()
				node.Value = completing
			} else {
				panic(fmt.Sprintf("Not committed! %v %v %v", fc.frame, node.Key, node.Value))
			}
		}
	}
	fc.maybeStartRoll()
	fc.v.maybeMakeInactive()
}

// erase

type frameErase struct {
	*frame
}

func (fe *frameErase) init(f *frame) {
	fe.frame = f
}

func (fe *frameErase) start()         {}
func (fe *frameErase) String() string { return "frameErase" }

func (fe *frameErase) ReadGloballyComplete(action *localAction) {
	txn := action.Txn
	utils.DebugLog(fe.ensureLogger(), "debug", "ReadGloballyComplete", "TxnId", txn.Id)
	if fe.currentState != fe {
		panic(fmt.Sprintf("%v ReadGloballyComplete called for %v with frame in state %v", fe.v, txn, fe.currentState))
	}
	if node := fe.reads.Get(action); node != nil && node.Value == completing {
		node.Remove()
		fe.v.curFrame.subtractClock(action.outcomeClock)
		fe.maybeErase()
	} else {
		panic(fmt.Sprintf("ReadGloballyComplete for invalid action %v %v", fe.frame, node))
	}
}

func (fe *frameErase) WriteGloballyComplete(action *localAction) {
	txn := action.Txn
	utils.DebugLog(fe.ensureLogger(), "debug", "WriteGloballyComplete", "TxnId", txn.Id)
	if fe.currentState != fe {
		panic(fmt.Sprintf("%v WriteGloballyComplete called for %v with frame in state %v", fe.v, txn, fe.currentState))
	}
	if node := fe.writes.Get(action); node != nil && node.Value == completing {
		node.Remove()
		fe.v.curFrame.subtractClock(action.outcomeClock)
		fe.maybeErase()
	} else {
		panic(fmt.Sprintf("ReadGloballyComplete for invalid action %v %v", fe.frame, node))
	}
}

func (fe *frameErase) maybeErase() {
	// (we won't receive TGCs for learnt writes)
	if fe.reads.Len() == 0 && fe.writes.Len() == 0 {
		utils.DebugLog(fe.ensureLogger(), "debug", "maybeErase")
		child := fe.child
		child.parent = nil
		child.MaybeCompleteTxns() // child may be in frame open!
		fe.nextState()
	}
}

// uint64s

type uint64s []uint64

func (l uint64s) Len() int           { return len(l) }
func (l uint64s) Less(i, j int) bool { return l[i] < l[j] }
func (l uint64s) Swap(i, j int)      { l[i], l[j] = l[j], l[i] }
func (l uint64s) Sort()              { sort.Sort(l) }

func maxTxnByOutcomeClock(a, b *localAction) *localAction {
	switch {
	case a == nil:
		return b
	case b == nil:
		return a
	default:
		agt := b.outcomeClock.LessThan(a.outcomeClock)
		bgt := a.outcomeClock.LessThan(b.outcomeClock)
		switch {
		case agt == bgt:
			if a.Id.Compare(b.Id) == common.LT {
				return b
			} else {
				return a
			}
		case agt:
			return a
		default:
			return b
		}
	}
}<|MERGE_RESOLUTION|>--- conflicted
+++ resolved
@@ -178,8 +178,6 @@
 func (fo *frameOpen) start()         {}
 func (fo *frameOpen) String() string { return "frameOpen" }
 
-<<<<<<< HEAD
-=======
 func (fo *frameOpen) ensureFrameTxnActions() *txnreader.TxnActions {
 	if fo.frameTxnActions == nil {
 		var writeTxnBytes []byte
@@ -214,7 +212,6 @@
 	}
 }
 
->>>>>>> d3f324c7
 func (fo *frameOpen) AddRead(action *localAction) {
 	txn := action.Txn
 	utils.DebugLog(fo.ensureLogger(), "debug", "AddRead", "TxnId", txn.Id, "vsn", action.readVsn)
@@ -237,12 +234,8 @@
 		}
 		action.frame = fo.frame
 		fo.calculateReadVoteClock()
-<<<<<<< HEAD
-		if !action.VoteCommit(fo.readVoteClock, nil) {
-=======
 		utils.DebugLog(fo.ensureLogger(), "debug", "VoteCommit", "readVoteClock", fo.readVoteClock, "TxnId", txn.Id)
-		if !action.VoteCommit(fo.readVoteClock) {
->>>>>>> d3f324c7
+		if !action.VoteCommit(fo.readVoteClock, fo.v.subscriptions) {
 			fo.ReadAborted(action)
 		}
 	default:
@@ -285,13 +278,8 @@
 
 func (fo *frameOpen) AddWrite(action *localAction) {
 	txn := action.Txn
-<<<<<<< HEAD
-	utils.DebugLog(fo.v.vm.logger, "debug", "AddWrite", "frame", fo.frame, "TxnId", txn.Id)
-	cid := txn.Id.ClientId(common.RMIdEmpty)
-=======
 	utils.DebugLog(fo.ensureLogger(), "debug", "AddWrite", "TxnId", txn.Id)
-	cid := txn.Id.ClientId()
->>>>>>> d3f324c7
+	cid := txn.Id.ClientId(fo.v.vm.RMId)
 	_, found := fo.clientWrites[cid]
 	switch {
 	case fo.currentState != fo:
@@ -306,12 +294,8 @@
 		if fo.uncommittedReads == 0 {
 			fo.writes.Insert(action, uncommitted)
 			fo.calculateWriteVoteClock()
-<<<<<<< HEAD
+			utils.DebugLog(fo.ensureLogger(), "debug", "VoteCommit", "writeVoteClock", fo.writeVoteClock, "TxnId", txn.Id)
 			if !action.VoteCommit(fo.writeVoteClock, fo.v.subscriptions) {
-=======
-			utils.DebugLog(fo.ensureLogger(), "debug", "VoteCommit", "writeVoteClock", fo.writeVoteClock, "TxnId", txn.Id)
-			if !action.VoteCommit(fo.writeVoteClock) {
->>>>>>> d3f324c7
 				fo.WriteAborted(action, true)
 			}
 		} else {
@@ -385,12 +369,8 @@
 		if fo.uncommittedReads == 0 {
 			fo.writes.Insert(action, uncommitted)
 			fo.calculateWriteVoteClock()
-<<<<<<< HEAD
+			utils.DebugLog(fo.ensureLogger(), "debug", "VoteCommit", "writeVoteClock", fo.writeVoteClock, "TxnId", txn.Id)
 			if !action.VoteCommit(fo.writeVoteClock, fo.v.subscriptions) {
-=======
-			utils.DebugLog(fo.ensureLogger(), "debug", "VoteCommit", "writeVoteClock", fo.writeVoteClock, "TxnId", txn.Id)
-			if !action.VoteCommit(fo.writeVoteClock) {
->>>>>>> d3f324c7
 				fo.ReadWriteAborted(action, true)
 			}
 		} else {
@@ -585,13 +565,9 @@
 			next := node.Next()
 			if node.Value == postponed {
 				node.Value = uncommitted
-<<<<<<< HEAD
-				if action := node.Key.(*localAction); !action.VoteCommit(fo.writeVoteClock, fo.v.subscriptions) {
-=======
 				action := node.Key.(*localAction)
 				utils.DebugLog(fo.ensureLogger(), "debug", "VoteCommit", "writeVoteClock", fo.writeVoteClock, "TxnId", action.Txn.Id)
-				if !action.VoteCommit(fo.writeVoteClock) {
->>>>>>> d3f324c7
+				if !action.VoteCommit(fo.writeVoteClock, fo.v.subscriptions) {
 					if action.IsRead() {
 						fo.ReadWriteAborted(action, false)
 					} else {
