--- conflicted
+++ resolved
@@ -2,7 +2,6 @@
 
 import (
 	"crypto/sha256"
-	"crypto/x509"
 	"encoding/hex"
 	"encoding/json"
 	"errors"
@@ -470,133 +469,10 @@
 	return c
 }
 
-<<<<<<< HEAD
-func (a *Configuration) Equal(b *Configuration) bool {
-	if a == nil || b == nil {
-		return a == b
-	}
-	if !(a.ClusterId == b.ClusterId && a.Version == b.Version && a.F == b.F && a.MaxRMCount == b.MaxRMCount && a.NoSync == b.NoSync && len(a.Hosts) == len(b.Hosts) && len(a.fingerprints) == len(b.fingerprints) && len(a.rms) == len(b.rms) && len(a.rmsRemoved) == len(b.rmsRemoved)) {
-		return false
-	}
-	for idx, aHost := range a.Hosts {
-		if aHost != b.Hosts[idx] {
-			return false
-		}
-	}
-	for idx, aRM := range a.rms {
-		if aRM != b.rms[idx] {
-			return false
-		}
-	}
-	for aRM := range a.rmsRemoved {
-		if _, found := b.rmsRemoved[aRM]; !found {
-			return false
-		}
-	}
-	for fingerprint := range b.fingerprints {
-		if _, found := a.fingerprints[fingerprint]; !found {
-			return false
-		}
-	}
-	return a.nextConfiguration.Equal(b.nextConfiguration)
-}
-
-func (config *Configuration) String() string {
-	return fmt.Sprintf("Configuration{ClusterId: %v, Version: %v, Hosts: %v, F: %v, MaxRMCount: %v, NoSync: %v, RMs: %v, Removed: %v}",
-		config.ClusterId, config.Version, config.Hosts, config.F, config.MaxRMCount, config.NoSync, config.rms, config.rmsRemoved)
-}
-
-func (config *Configuration) Fingerprints() map[[sha256.Size]byte]server.EmptyStruct {
-	return config.fingerprints
-}
-
-func (config *Configuration) VerifyPeerCerts(peerCerts []*x509.Certificate) (authenticated bool, hashsum [sha256.Size]byte) {
-	for _, cert := range peerCerts {
-		hashsum = sha256.Sum256(cert.Raw)
-		if _, found := config.fingerprints[hashsum]; found {
-			return true, hashsum
-		}
-	}
-	return false, hashsum
-}
-
-func (config *Configuration) NextBarrierReached1(rmId common.RMId) bool {
-	if config.nextConfiguration != nil {
-		for _, r := range config.nextConfiguration.BarrierReached1 {
-			if r == rmId {
-				return true
-			}
-		}
-	}
-	return false
-}
-
-func (config *Configuration) NextBarrierReached2(rmId common.RMId) bool {
-	if config.nextConfiguration != nil {
-		for _, r := range config.nextConfiguration.BarrierReached2 {
-			if r == rmId {
-				return true
-			}
-		}
-	}
-	return false
-}
-
-func (config *Configuration) Next() *NextConfiguration {
-	return config.nextConfiguration
-}
-
-func (config *Configuration) SetNext(next *NextConfiguration) {
-	config.nextConfiguration = next
-}
-
-func (config *Configuration) RMs() common.RMIds {
-	return config.rms
-}
-
-func (config *Configuration) SetRMs(rms common.RMIds) {
-	config.rms = rms
-}
-
-func (config *Configuration) RMsRemoved() map[common.RMId]server.EmptyStruct {
-	return config.rmsRemoved
-}
-
-func (config *Configuration) SetRMsRemoved(removed map[common.RMId]server.EmptyStruct) {
-	config.rmsRemoved = removed
-}
-
-func (config *Configuration) Clone() *Configuration {
-	clone := &Configuration{
-		ClusterId:  config.ClusterId,
-		Version:    config.Version,
-		Hosts:      make([]string, len(config.Hosts)),
-		F:          config.F,
-		MaxRMCount: config.MaxRMCount,
-		NoSync:     config.NoSync,
-		ClientCertificateFingerprints: make([]string, len(config.ClientCertificateFingerprints)),
-		rms:               make([]common.RMId, len(config.rms)),
-		rmsRemoved:        make(map[common.RMId]server.EmptyStruct, len(config.rmsRemoved)),
-		fingerprints:      make(map[[sha256.Size]byte]server.EmptyStruct, len(config.fingerprints)),
-		nextConfiguration: config.nextConfiguration.Clone(),
-	}
-
-	copy(clone.Hosts, config.Hosts)
-	copy(clone.ClientCertificateFingerprints, config.ClientCertificateFingerprints)
-	copy(clone.rms, config.rms)
-	for k, v := range config.rmsRemoved {
-		clone.rmsRemoved[k] = v
-	}
-	for k, v := range config.fingerprints {
-		clone.fingerprints[k] = v
-	}
-	return clone
-=======
 func (config *Configuration) Serialize() []byte {
 	seg := capn.NewBuffer(nil)
 	config.AddToSegAutoRoot(seg)
 	return server.SegToBytes(seg)
->>>>>>> 20a13793
 }
 
 func (config *Configuration) AddToSegAutoRoot(seg *capn.Segment) msgs.Configuration {
